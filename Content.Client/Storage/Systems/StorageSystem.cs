--- conflicted
+++ resolved
@@ -19,12 +19,7 @@
 
     private Dictionary<EntityUid, ItemStorageLocation> _oldStoredItems = new();
 
-<<<<<<< HEAD
-    public event Action<Entity<StorageComponent>?>? StorageUpdated;
-    public event Action<Entity<StorageComponent>?>? StorageOrderChanged;
-=======
     private List<(StorageBoundUserInterface Bui, bool Value)> _queuedBuis = new();
->>>>>>> e4864ac4
 
     public override void Initialize()
     {
@@ -164,10 +159,6 @@
     {
         base.Update(frameTime);
 
-<<<<<<< HEAD
-        if (_timing.IsFirstTimePredicted)
-            StorageUpdated?.Invoke(null);
-=======
         if (!_timing.IsFirstTimePredicted)
         {
             return;
@@ -188,6 +179,5 @@
         }
 
         _queuedBuis.Clear();
->>>>>>> e4864ac4
     }
 }