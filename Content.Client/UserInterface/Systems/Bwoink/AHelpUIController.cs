using System.Diagnostics.CodeAnalysis;
using System.Linq;
using System.Numerics;
using Content.Client.Administration.Managers;
using Content.Client.Administration.Systems;
using Content.Client.Administration.UI.Bwoink;
using Content.Client.Gameplay;
using Content.Client.Lobby;
using Content.Client.Lobby.UI;
using Content.Client.Stylesheets;
using Content.Client.UserInterface.Controls;
using Content.Client.UserInterface.Systems.MenuBar.Widgets;
using Content.Shared.Administration;
using Content.Shared.CCVar;
using Content.Shared.Input;
using JetBrains.Annotations;
using Robust.Client.Audio;
using Robust.Client.Graphics;
using Robust.Client.Player;
using Robust.Client.UserInterface;
using Robust.Client.UserInterface.Controllers;
using Robust.Client.UserInterface.Controls;
using Robust.Client.UserInterface.CustomControls;
using Robust.Shared.Configuration;
using Robust.Shared.Input.Binding;
using Robust.Shared.Network;
using Robust.Shared.Player;
using Robust.Shared.Utility;

namespace Content.Client.UserInterface.Systems.Bwoink;

[UsedImplicitly]
public sealed class AHelpUIController: UIController, IOnSystemChanged<BwoinkSystem>, IOnStateChanged<GameplayState>, IOnStateChanged<LobbyState>
{
    [Dependency] private readonly IClientAdminManager _adminManager = default!;
    [Dependency] private readonly IConfigurationManager _config = default!;
    [Dependency] private readonly IPlayerManager _playerManager = default!;
    [Dependency] private readonly IClyde _clyde = default!;
    [Dependency] private readonly IUserInterfaceManager _uiManager = default!;
    [UISystemDependency] private readonly AudioSystem _audio = default!;

    private BwoinkSystem? _bwoinkSystem;
    private MenuButton? GameAHelpButton => UIManager.GetActiveUIWidgetOrNull<GameTopMenuBar>()?.AHelpButton;
    private Button? LobbyAHelpButton => (UIManager.ActiveScreen as LobbyGui)?.AHelpButton;
    public IAHelpUIHandler? UIHelper;
    private bool _discordRelayActive;
    private bool _hasUnreadAHelp;
    private string? _aHelpSound;

    public override void Initialize()
    {
        base.Initialize();

        SubscribeNetworkEvent<BwoinkDiscordRelayUpdated>(DiscordRelayUpdated);
        SubscribeNetworkEvent<BwoinkPlayerTypingUpdated>(PeopleTypingUpdated);

        _adminManager.AdminStatusUpdated += OnAdminStatusUpdated;
        _config.OnValueChanged(CCVars.AHelpSound, v => _aHelpSound = v, true);
    }

    public void UnloadButton()
    {
        if (GameAHelpButton != null)
            GameAHelpButton.OnPressed -= AHelpButtonPressed;

        if (LobbyAHelpButton != null)
            LobbyAHelpButton.OnPressed -= AHelpButtonPressed;
    }

    public void LoadButton()
    {
        if (GameAHelpButton != null)
            GameAHelpButton.OnPressed += AHelpButtonPressed;

        if (LobbyAHelpButton != null)
            LobbyAHelpButton.OnPressed += AHelpButtonPressed;
    }

    private void OnAdminStatusUpdated()
    {
        if (UIHelper is not { IsOpen: true })
            return;
        EnsureUIHelper();
    }

    private void AHelpButtonPressed(BaseButton.ButtonEventArgs obj)
    {
        EnsureUIHelper();
        UIHelper!.ToggleWindow();
    }

    public void OnSystemLoaded(BwoinkSystem system)
    {
        _bwoinkSystem = system;
        _bwoinkSystem.OnBwoinkTextMessageRecieved += ReceivedBwoink;

        CommandBinds.Builder
            .Bind(ContentKeyFunctions.OpenAHelp,
                InputCmdHandler.FromDelegate(_ => ToggleWindow()))
            .Register<AHelpUIController>();
    }

    public void OnSystemUnloaded(BwoinkSystem system)
    {
        CommandBinds.Unregister<AHelpUIController>();

        DebugTools.Assert(_bwoinkSystem != null);
        _bwoinkSystem!.OnBwoinkTextMessageRecieved -= ReceivedBwoink;
        _bwoinkSystem = null;
    }

    private void SetAHelpPressed(bool pressed)
    {
        if (GameAHelpButton != null)
        {
            GameAHelpButton.Pressed = pressed;
        }

        if (LobbyAHelpButton != null)
        {
            LobbyAHelpButton.Pressed = pressed;
        }

        UnreadAHelpRead();
    }

    private void ReceivedBwoink(object? sender, SharedBwoinkSystem.BwoinkTextMessage message)
    {
        Logger.InfoS("c.s.go.es.bwoink", $"@{message.UserId}: {message.Text}");
        var localPlayer = _playerManager.LocalSession;
        if (localPlayer == null)
        {
            return;
        }
        if (localPlayer.UserId != message.TrueSender)
        {
<<<<<<< HEAD
            _audio.PlayGlobal("/Audio/_CM14/Effects/Admin/adminhelp.ogg", Filter.Local(), false);
=======
            if (_aHelpSound != null)
                _audio.PlayGlobal(_aHelpSound, Filter.Local(), false);
>>>>>>> 671e145a
            _clyde.RequestWindowAttention();
        }

        EnsureUIHelper();

        if (!UIHelper!.IsOpen)
        {
            UnreadAHelpReceived();
        }

        UIHelper!.Receive(message);
    }

    private void DiscordRelayUpdated(BwoinkDiscordRelayUpdated args, EntitySessionEventArgs session)
    {
        _discordRelayActive = args.DiscordRelayEnabled;
        UIHelper?.DiscordRelayChanged(_discordRelayActive);
    }

    private void PeopleTypingUpdated(BwoinkPlayerTypingUpdated args, EntitySessionEventArgs session)
    {
        UIHelper?.PeopleTypingUpdated(args);
    }

    public void EnsureUIHelper()
    {
        var isAdmin = _adminManager.HasFlag(AdminFlags.Adminhelp);

        if (UIHelper != null && UIHelper.IsAdmin == isAdmin)
            return;

        UIHelper?.Dispose();
        var ownerUserId = _playerManager.LocalPlayer!.UserId;
        UIHelper = isAdmin ? new AdminAHelpUIHandler(ownerUserId) : new UserAHelpUIHandler(ownerUserId);
        UIHelper.DiscordRelayChanged(_discordRelayActive);

        UIHelper.SendMessageAction = (userId, textMessage) => _bwoinkSystem?.Send(userId, textMessage);
        UIHelper.InputTextChanged += (channel, text) => _bwoinkSystem?.SendInputTextUpdated(channel, text.Length > 0);
        UIHelper.OnClose += () => { SetAHelpPressed(false); };
        UIHelper.OnOpen +=  () => { SetAHelpPressed(true); };
        SetAHelpPressed(UIHelper.IsOpen);
    }

    public void Open()
    {
        var localPlayer = _playerManager.LocalPlayer;
        if (localPlayer == null)
        {
            return;
        }
        EnsureUIHelper();
        if (UIHelper!.IsOpen)
            return;
        UIHelper!.Open(localPlayer.UserId, _discordRelayActive);
    }

    public void Open(NetUserId userId)
    {
        EnsureUIHelper();
        if (!UIHelper!.IsAdmin)
            return;
        UIHelper?.Open(userId, _discordRelayActive);
    }

    public void ToggleWindow()
    {
        EnsureUIHelper();
        UIHelper?.ToggleWindow();
    }

    public void PopOut()
    {
        EnsureUIHelper();
        if (UIHelper is not AdminAHelpUIHandler helper)
            return;

        if (helper.Window == null || helper.Control == null)
        {
            return;
        }

        helper.Control.Orphan();
        helper.Window.Dispose();
        helper.Window = null;
        helper.EverOpened = false;

        var monitor = _clyde.EnumerateMonitors().First();

        helper.ClydeWindow = _clyde.CreateWindow(new WindowCreateParameters
        {
            Maximized = false,
            Title = "Admin Help",
            Monitor = monitor,
            Width = 900,
            Height = 500
        });

        helper.ClydeWindow.RequestClosed += helper.OnRequestClosed;
        helper.ClydeWindow.DisposeOnClose = true;

        helper.WindowRoot = _uiManager.CreateWindowRoot(helper.ClydeWindow);
        helper.WindowRoot.AddChild(helper.Control);

        helper.Control.PopOut.Disabled = true;
        helper.Control.PopOut.Visible = false;
    }

    private void UnreadAHelpReceived()
    {
        GameAHelpButton?.StyleClasses.Add(MenuButton.StyleClassRedTopButton);
        LobbyAHelpButton?.StyleClasses.Add(StyleNano.StyleClassButtonColorRed);
        _hasUnreadAHelp = true;
    }

    private void UnreadAHelpRead()
    {
        GameAHelpButton?.StyleClasses.Remove(MenuButton.StyleClassRedTopButton);
        LobbyAHelpButton?.StyleClasses.Remove(StyleNano.StyleClassButtonColorRed);
        _hasUnreadAHelp = false;
    }

    public void OnStateEntered(GameplayState state)
    {
        if (GameAHelpButton != null)
        {
            GameAHelpButton.OnPressed -= AHelpButtonPressed;
            GameAHelpButton.OnPressed += AHelpButtonPressed;
            GameAHelpButton.Pressed = UIHelper?.IsOpen ?? false;

            if (_hasUnreadAHelp)
            {
                UnreadAHelpReceived();
            }
            else
            {
                UnreadAHelpRead();
            }
        }
    }

    public void OnStateExited(GameplayState state)
    {
        if (GameAHelpButton != null)
            GameAHelpButton.OnPressed -= AHelpButtonPressed;
    }

    public void OnStateEntered(LobbyState state)
    {
        if (LobbyAHelpButton != null)
        {
            LobbyAHelpButton.OnPressed -= AHelpButtonPressed;
            LobbyAHelpButton.OnPressed += AHelpButtonPressed;
            LobbyAHelpButton.Pressed = UIHelper?.IsOpen ?? false;

            if (_hasUnreadAHelp)
            {
                UnreadAHelpReceived();
            }
            else
            {
                UnreadAHelpRead();
            }
        }
    }

    public void OnStateExited(LobbyState state)
    {
        if (LobbyAHelpButton != null)
            LobbyAHelpButton.OnPressed -= AHelpButtonPressed;
    }
}

// please kill all this indirection
public interface IAHelpUIHandler : IDisposable
{
    public bool IsAdmin { get; }
    public bool IsOpen { get; }
    public void Receive(SharedBwoinkSystem.BwoinkTextMessage message);
    public void Close();
    public void Open(NetUserId netUserId, bool relayActive);
    public void ToggleWindow();
    public void DiscordRelayChanged(bool active);
    public void PeopleTypingUpdated(BwoinkPlayerTypingUpdated args);
    public event Action OnClose;
    public event Action OnOpen;
    public Action<NetUserId, string>? SendMessageAction { get; set; }
    public event Action<NetUserId, string>? InputTextChanged;
}
public sealed class AdminAHelpUIHandler : IAHelpUIHandler
{
    private readonly NetUserId _ownerId;
    public AdminAHelpUIHandler(NetUserId owner)
    {
        _ownerId = owner;
    }
    private readonly Dictionary<NetUserId, BwoinkPanel> _activePanelMap = new();
    public bool IsAdmin => true;
    public bool IsOpen => Window is { Disposed: false, IsOpen: true } || ClydeWindow is { IsDisposed: false };
    public bool EverOpened;

    public BwoinkWindow? Window;
    public WindowRoot? WindowRoot;
    public IClydeWindow? ClydeWindow;
    public BwoinkControl? Control;

    public void Receive(SharedBwoinkSystem.BwoinkTextMessage message)
    {
        var panel = EnsurePanel(message.UserId);
        panel.ReceiveLine(message);
        Control?.OnBwoink(message.UserId);
    }

    private void OpenWindow()
    {
        if (Window == null)
            return;

        if (EverOpened)
            Window.Open();
        else
            Window.OpenCentered();
    }

    public void Close()
    {
        Window?.Close();

        // popped-out window is being closed
        if (ClydeWindow != null)
        {
            ClydeWindow.RequestClosed -= OnRequestClosed;
            ClydeWindow.Dispose();
            // need to dispose control cause we cant reattach it directly back to the window
            // but orphan panels first so -they- can get readded when the window is opened again
            if (Control != null)
            {
                foreach (var (_, panel) in _activePanelMap)
                {
                    panel.Orphan();
                }
                Control?.Dispose();
            }
            // window wont be closed here so we will invoke ourselves
            OnClose?.Invoke();
        }
    }

    public void ToggleWindow()
    {
        EnsurePanel(_ownerId);

        if (IsOpen)
            Close();
        else
            OpenWindow();
    }

    public void DiscordRelayChanged(bool active)
    {
    }

    public void PeopleTypingUpdated(BwoinkPlayerTypingUpdated args)
    {
        if (_activePanelMap.TryGetValue(args.Channel, out var panel))
            panel.UpdatePlayerTyping(args.PlayerName, args.Typing);
    }

    public event Action? OnClose;
    public event Action? OnOpen;
    public Action<NetUserId, string>? SendMessageAction { get; set; }
    public event Action<NetUserId, string>? InputTextChanged;

    public void Open(NetUserId channelId, bool relayActive)
    {
        SelectChannel(channelId);
        OpenWindow();
    }

    public void OnRequestClosed(WindowRequestClosedEventArgs args)
    {
        Close();
    }

    private void EnsureControl()
    {
        if (Control is { Disposed: false })
            return;

        Window = new BwoinkWindow();
        Control = Window.Bwoink;
        Window.OnClose += () => { OnClose?.Invoke(); };
        Window.OnOpen += () =>
        {
            OnOpen?.Invoke();
            EverOpened = true;
        };

        // need to readd any unattached panels..
        foreach (var (_, panel) in _activePanelMap)
        {
            if (!Control!.BwoinkArea.Children.Contains(panel))
            {
                Control!.BwoinkArea.AddChild(panel);
            }
            panel.Visible = false;
        }
    }

    public void HideAllPanels()
    {
        foreach (var panel in _activePanelMap.Values)
        {
            panel.Visible = false;
        }
    }

    public BwoinkPanel EnsurePanel(NetUserId channelId)
    {
        EnsureControl();

        if (_activePanelMap.TryGetValue(channelId, out var existingPanel))
            return existingPanel;

        _activePanelMap[channelId] = existingPanel = new BwoinkPanel(text => SendMessageAction?.Invoke(channelId, text));
        existingPanel.InputTextChanged += text => InputTextChanged?.Invoke(channelId, text);
        existingPanel.Visible = false;
        if (!Control!.BwoinkArea.Children.Contains(existingPanel))
            Control.BwoinkArea.AddChild(existingPanel);

        return existingPanel;
    }
    public bool TryGetChannel(NetUserId ch, [NotNullWhen(true)] out BwoinkPanel? bp) => _activePanelMap.TryGetValue(ch, out bp);

    private void SelectChannel(NetUserId uid)
    {
        EnsurePanel(uid);
        Control!.SelectChannel(uid);
    }

    public void Dispose()
    {
        Window?.Dispose();
        Window = null;
        Control = null;
        _activePanelMap.Clear();
        EverOpened = false;
    }
}

public sealed class UserAHelpUIHandler : IAHelpUIHandler
{
    private readonly NetUserId _ownerId;
    public UserAHelpUIHandler(NetUserId owner)
    {
        _ownerId = owner;
    }
    public bool IsAdmin => false;
    public bool IsOpen => _window is { Disposed: false, IsOpen: true };
    private DefaultWindow? _window;
    private BwoinkPanel? _chatPanel;
    private bool _discordRelayActive;

    public void Receive(SharedBwoinkSystem.BwoinkTextMessage message)
    {
        DebugTools.Assert(message.UserId == _ownerId);
        EnsureInit(_discordRelayActive);
        _chatPanel!.ReceiveLine(message);
        _window!.OpenCentered();
    }

    public void Close()
    {
        _window?.Close();
    }

    public void ToggleWindow()
    {
        EnsureInit(_discordRelayActive);
        if (_window!.IsOpen)
        {
            _window.Close();
        }
        else
        {
            _window.OpenCentered();
        }
    }

    // user can't pop out their window.
    public void PopOut()
    {
    }

    public void DiscordRelayChanged(bool active)
    {
        _discordRelayActive = active;

        if (_chatPanel != null)
        {
            _chatPanel.RelayedToDiscordLabel.Visible = active;
        }
    }

    public void PeopleTypingUpdated(BwoinkPlayerTypingUpdated args)
    {
    }

    public event Action? OnClose;
    public event Action? OnOpen;
    public Action<NetUserId, string>? SendMessageAction { get; set; }
    public event Action<NetUserId, string>? InputTextChanged;

    public void Open(NetUserId channelId, bool relayActive)
    {
        EnsureInit(relayActive);
        _window!.OpenCentered();
    }

    private void EnsureInit(bool relayActive)
    {
        if (_window is { Disposed: false })
            return;
        _chatPanel = new BwoinkPanel(text => SendMessageAction?.Invoke(_ownerId, text));
        _chatPanel.InputTextChanged += text => InputTextChanged?.Invoke(_ownerId, text);
        _chatPanel.RelayedToDiscordLabel.Visible = relayActive;
        _window = new DefaultWindow()
        {
            TitleClass="windowTitleAlert",
            HeaderClass="windowHeaderAlert",
            Title=Loc.GetString("bwoink-user-title"),
            MinSize = new Vector2(500, 300),
        };
        _window.OnClose += () => { OnClose?.Invoke(); };
        _window.OnOpen += () => { OnOpen?.Invoke(); };
        _window.Contents.AddChild(_chatPanel);
    }

    public void Dispose()
    {
        _window?.Dispose();
        _window = null;
        _chatPanel = null;
    }
}<|MERGE_RESOLUTION|>--- conflicted
+++ resolved
@@ -134,12 +134,8 @@
         }
         if (localPlayer.UserId != message.TrueSender)
         {
-<<<<<<< HEAD
-            _audio.PlayGlobal("/Audio/_CM14/Effects/Admin/adminhelp.ogg", Filter.Local(), false);
-=======
             if (_aHelpSound != null)
                 _audio.PlayGlobal(_aHelpSound, Filter.Local(), false);
->>>>>>> 671e145a
             _clyde.RequestWindowAttention();
         }
 
