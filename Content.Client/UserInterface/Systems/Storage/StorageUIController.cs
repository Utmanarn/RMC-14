--- conflicted
+++ resolved
@@ -295,11 +295,7 @@
                     _entity.GetNetEntity(storageEnt),
                     new ItemStorageLocation(DraggingRotation, position)));
             }
-<<<<<<< HEAD
-            else if (control.Has((args.PointerLocation.Position - control.GlobalPixelPosition) / control.UIScale)) //if we just clicked, then take it out of the bag.
-=======
             else
->>>>>>> 671e145a
             {
                 _entity.RaisePredictiveEvent(new StorageRemoveItemEvent(
                     _entity.GetNetEntity(draggingGhost.Entity),
