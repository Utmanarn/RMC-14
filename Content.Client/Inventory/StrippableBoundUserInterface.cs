--- conflicted
+++ resolved
@@ -56,10 +56,7 @@
             _inv = EntMan.System<InventorySystem>();
             _cuffable = EntMan.System<SharedCuffableSystem>();
             _strippable = EntMan.System<StrippableSystem>();
-<<<<<<< HEAD
-=======
-
->>>>>>> 671ab10b
+
             _virtualHiddenEntity = EntMan.SpawnEntity(HiddenPocketEntityId, MapCoordinates.Nullspace);
         }
 
