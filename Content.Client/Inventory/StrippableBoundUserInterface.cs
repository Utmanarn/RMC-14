using System.Linq;
using System.Numerics;
using Content.Client.Examine;
using Content.Client.Strip;
using Content.Client.Stylesheets;
using Content.Client.UserInterface.Controls;
using Content.Client.UserInterface.Systems.Hands.Controls;
using Content.Client.Verbs.UI;
using Content.Shared.Cuffs;
using Content.Shared.Cuffs.Components;
using Content.Shared.Ensnaring.Components;
using Content.Shared.Hands.Components;
using Content.Shared.IdentityManagement;
using Content.Shared.Input;
using Content.Shared.Inventory;
using Content.Shared.Inventory.VirtualItem;
using Content.Shared.Strip.Components;
using JetBrains.Annotations;
using Robust.Client.GameObjects;
using Robust.Client.Player;
using Robust.Client.UserInterface;
using Robust.Client.UserInterface.Controls;
using Robust.Shared.Input;
using Robust.Shared.Map;
using static Content.Client.Inventory.ClientInventorySystem;
using static Robust.Client.UserInterface.Control;

namespace Content.Client.Inventory
{
    [UsedImplicitly]
    public sealed class StrippableBoundUserInterface : BoundUserInterface
    {
        [Dependency] private readonly IPlayerManager _player = default!;
        [Dependency] private readonly IUserInterfaceManager _ui = default!;

        private readonly ExamineSystem _examine;
        private readonly InventorySystem _inv;
        private readonly SharedCuffableSystem _cuffable;
        private readonly StrippableSystem _strippable;

        [ViewVariables]
        private const int ButtonSeparation = 4;

        [ViewVariables]
        public const string HiddenPocketEntityId = "StrippingHiddenEntity";

        [ViewVariables]
        private StrippingMenu? _strippingMenu;

        [ViewVariables]
        private readonly EntityUid _virtualHiddenEntity;

        public StrippableBoundUserInterface(EntityUid owner, Enum uiKey) : base(owner, uiKey)
        {
            _examine = EntMan.System<ExamineSystem>();
            _inv = EntMan.System<InventorySystem>();
            _cuffable = EntMan.System<SharedCuffableSystem>();
<<<<<<< HEAD
            _strippable = EntMan.System<StrippableSystem>();

            // TODO update name when identity changes
            var title = Loc.GetString("strippable-bound-user-interface-stripping-menu-title", ("ownerName", Identity.Name(Owner, EntMan)));
            _strippingMenu = new StrippingMenu(title, this);
            _strippingMenu.OnClose += Close;

            // TODO use global entity
            // BUIs are opened and closed while applying comp sates, so spawning entities here is probably not the best idea.
=======
>>>>>>> ed7ae5c6
            _virtualHiddenEntity = EntMan.SpawnEntity(HiddenPocketEntityId, MapCoordinates.Nullspace);
        }

        protected override void Open()
        {
            base.Open();

            _strippingMenu = this.CreateWindow<StrippingMenu>();
            _strippingMenu.OnDirty += UpdateMenu;
            _strippingMenu.Title = Loc.GetString("strippable-bound-user-interface-stripping-menu-title", ("ownerName", Identity.Name(Owner, EntMan)));

            _strippingMenu?.OpenCenteredLeft();
        }

        protected override void Dispose(bool disposing)
        {
            if (!disposing)
                return;

            if (_strippingMenu != null)
                _strippingMenu.OnDirty -= UpdateMenu;

            EntMan.DeleteEntity(_virtualHiddenEntity);
            base.Dispose(disposing);
        }

        public void DirtyMenu()
        {
            if (_strippingMenu != null)
                _strippingMenu.Dirty = true;
        }

        public void UpdateMenu()
        {
            if (_strippingMenu == null)
                return;

            _strippingMenu.ClearButtons();

            if (EntMan.TryGetComponent<InventoryComponent>(Owner, out var inv))
            {
                foreach (var slot in inv.Slots)
                {
                    AddInventoryButton(Owner, slot.Name, inv);
                }
            }

            if (EntMan.TryGetComponent<HandsComponent>(Owner, out var handsComp))
            {
                // good ol hands shit code. there is a GuiHands comparer that does the same thing... but these are hands
                // and not gui hands... which are different...
                foreach (var hand in handsComp.Hands.Values)
                {
                    if (hand.Location != HandLocation.Right)
                        continue;

                    AddHandButton(hand);
                }

                foreach (var hand in handsComp.Hands.Values)
                {
                    if (hand.Location != HandLocation.Middle)
                        continue;

                    AddHandButton(hand);
                }

                foreach (var hand in handsComp.Hands.Values)
                {
                    if (hand.Location != HandLocation.Left)
                        continue;

                    AddHandButton(hand);
                }
            }

            // snare-removal button. This is just the old button before the change to item slots. It is pretty out of place.
            if (EntMan.TryGetComponent<EnsnareableComponent>(Owner, out var snare) && snare.IsEnsnared)
            {
                var button = new Button()
                {
                    Text = Loc.GetString("strippable-bound-user-interface-stripping-menu-ensnare-button"),
                    StyleClasses = { StyleBase.ButtonOpenRight }
                };

                button.OnPressed += (_) => SendMessage(new StrippingEnsnareButtonPressed());

                _strippingMenu.SnareContainer.AddChild(button);
            }

            // TODO fix layout container measuring (its broken atm).
            // _strippingMenu.InvalidateMeasure();
            // _strippingMenu.Contents.Measure(Vector2Helpers.Infinity);

            // TODO allow windows to resize based on content's desired size

            // for now: shit-code
            // this breaks for drones (too many hands, lots of empty vertical space), and looks shit for monkeys and the like.
            // but the window is realizable, so eh.
            _strippingMenu.SetSize = new Vector2(220, snare?.IsEnsnared == true ? 550 : 530);
        }

        private void AddHandButton(Hand hand)
        {
            var button = new HandButton(hand.Name, hand.Location);

            button.Pressed += SlotPressed;

            if (EntMan.TryGetComponent<VirtualItemComponent>(hand.HeldEntity, out var virt))
            {
                button.Blocked = true;
                if (EntMan.TryGetComponent<CuffableComponent>(Owner, out var cuff) && _cuffable.GetAllCuffs(cuff).Contains(virt.BlockingEntity))
                    button.BlockedRect.MouseFilter = MouseFilterMode.Ignore;
            }

            UpdateEntityIcon(button, hand.HeldEntity);
            _strippingMenu!.HandsContainer.AddChild(button);
        }

        private void SlotPressed(GUIBoundKeyEventArgs ev, SlotControl slot)
        {
            // TODO: allow other interactions? Verbs? But they should then generate a pop-up and/or have a delay so the
            // user that is being stripped can prevent the verbs from being exectuted.
            // So for now: only stripping & examining
            if (ev.Function == EngineKeyFunctions.Use)
            {
                SendMessage(new StrippingSlotButtonPressed(slot.SlotName, slot is HandButton));
                return;
            }

            if (slot.Entity == null)
                return;

            if (ev.Function == ContentKeyFunctions.ExamineEntity)
                _examine.DoExamine(slot.Entity.Value);
            else if (ev.Function == EngineKeyFunctions.UseSecondary)
                _ui.GetUIController<VerbMenuUIController>().OpenVerbMenu(slot.Entity.Value);
        }

        private void AddInventoryButton(EntityUid invUid, string slotId, InventoryComponent inv)
        {
            if (!_inv.TryGetSlotContainer(invUid, slotId, out var container, out var slotDef, inv))
                return;

            var entity = container.ContainedEntity;

            // If this is a full pocket, obscure the real entity
            // this does not work for modified clients because they are still sent the real entity
            if (entity != null && _strippable.IsStripHidden(slotDef, _player.LocalEntity))
                entity = _virtualHiddenEntity;

            var button = new SlotButton(new SlotData(slotDef, container));
            button.Pressed += SlotPressed;

            _strippingMenu!.InventoryContainer.AddChild(button);

            UpdateEntityIcon(button, entity);

            LayoutContainer.SetPosition(button, slotDef.StrippingWindowPos * (SlotControl.DefaultButtonSize + ButtonSeparation));
        }

        private void UpdateEntityIcon(SlotControl button, EntityUid? entity)
        {
            // Hovering, highlighting & storage are features of general hands & inv GUIs. This UI just re-uses these because I'm lazy.
            button.ClearHover();
            button.StorageButton.Visible = false;

            if (entity == null)
            {
                button.SetEntity(null);
                return;
            }

            EntityUid? viewEnt;
            if (EntMan.TryGetComponent<VirtualItemComponent>(entity, out var virt))
                viewEnt = EntMan.HasComponent<SpriteComponent>(virt.BlockingEntity) ? virt.BlockingEntity : null;
            else if (EntMan.HasComponent<SpriteComponent>(entity))
                viewEnt = entity;
            else
                return;

            button.SetEntity(viewEnt);
        }
    }
}<|MERGE_RESOLUTION|>--- conflicted
+++ resolved
@@ -55,18 +55,7 @@
             _examine = EntMan.System<ExamineSystem>();
             _inv = EntMan.System<InventorySystem>();
             _cuffable = EntMan.System<SharedCuffableSystem>();
-<<<<<<< HEAD
             _strippable = EntMan.System<StrippableSystem>();
-
-            // TODO update name when identity changes
-            var title = Loc.GetString("strippable-bound-user-interface-stripping-menu-title", ("ownerName", Identity.Name(Owner, EntMan)));
-            _strippingMenu = new StrippingMenu(title, this);
-            _strippingMenu.OnClose += Close;
-
-            // TODO use global entity
-            // BUIs are opened and closed while applying comp sates, so spawning entities here is probably not the best idea.
-=======
->>>>>>> ed7ae5c6
             _virtualHiddenEntity = EntMan.SpawnEntity(HiddenPocketEntityId, MapCoordinates.Nullspace);
         }
 
