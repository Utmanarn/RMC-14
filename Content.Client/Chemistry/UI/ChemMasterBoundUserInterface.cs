--- conflicted
+++ resolved
@@ -48,14 +48,11 @@
             _window.CreateBottleButton.OnPressed += _ => SendMessage(
                 new ChemMasterOutputToBottleMessage(
                     (uint) _window.BottleDosage.Value, _window.LabelLine));
-<<<<<<< HEAD
+            _window.BufferSortButton.OnPressed += _ => SendMessage(
+                    new ChemMasterSortingTypeCycleMessage());
             // RMC - Change Pill Bottle Color Button
             _window.ChangePillBottleColorButton.OnPressed += (BaseButton.ButtonEventArgs args) =>
             SendMessage(new OpenChangePillBottleColorMenuMessage());
-=======
-            _window.BufferSortButton.OnPressed += _ => SendMessage(
-                    new ChemMasterSortingTypeCycleMessage());
->>>>>>> e4864ac4
 
             for (uint i = 0; i < _window.PillTypeButtons.Length; i++)
             {
