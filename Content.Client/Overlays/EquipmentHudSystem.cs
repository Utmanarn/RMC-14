--- conflicted
+++ resolved
@@ -59,26 +59,12 @@
 
     private void OnStartup(Entity<T> ent, ref ComponentStartup args)
     {
-<<<<<<< HEAD
-        RefreshOverlay(uid);
-
-        var user = Transform(uid).ParentUid;
-        RefreshOverlay(user);
-=======
         RefreshOverlay();
->>>>>>> e4864ac4
     }
 
     private void OnRemove(Entity<T> ent, ref ComponentRemove args)
     {
-<<<<<<< HEAD
-        RefreshOverlay(uid);
-
-        var user = Transform(uid).ParentUid;
-        RefreshOverlay(user);
-=======
         RefreshOverlay();
->>>>>>> e4864ac4
     }
 
     private void OnPlayerAttached(LocalPlayerAttachedEvent args)
