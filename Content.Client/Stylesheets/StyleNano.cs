--- conflicted
+++ resolved
@@ -1615,12 +1615,6 @@
                         BackgroundColor = FancyTreeSelectedRowColor,
                     }),
 
-<<<<<<< HEAD
-                new StyleRule(new SelectorElement(typeof(Label), new[] { CMStyleClasses.CMLabelAlignLeft }, null, null), new[]
-                {
-                    new StyleProperty(Label.StylePropertyAlignMode, Label.AlignMode.Left),
-                }),
-=======
                 // Silicon law edit ui
                 Element<Label>().Class(SiliconLawContainer.StyleClassSiliconLawPositionLabel)
                     .Prop(Label.StylePropertyFontColor, NanoGold),
@@ -1638,8 +1632,12 @@
                     new[]
                     {
                         new StyleProperty(TextureButton.StylePropertyTexture, resCache.GetTexture("/Textures/Interface/Bwoink/un_pinned.png"))
-                    })
->>>>>>> ed7ae5c6
+                    }),
+
+                new StyleRule(new SelectorElement(typeof(Label), new[] { CMStyleClasses.CMLabelAlignLeft }, null, null), new[]
+                {
+                    new StyleProperty(Label.StylePropertyAlignMode, Label.AlignMode.Left),
+                }),
             }).ToList());
         }
     }
