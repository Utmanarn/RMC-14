<Control xmlns="https://spacestation14.io"
         xmlns:x="http://schemas.microsoft.com/winfx/2006/xaml"
         xmlns:ui="clr-namespace:Content.Client.Options.UI">
    <BoxContainer Orientation="Vertical">
        <ScrollContainer VerticalExpand="True" HScrollEnabled="False">
            <BoxContainer Orientation="Vertical" Margin="8">
                <Label Text="{Loc 'ui-options-accessability-header-visuals'}"
                       StyleClasses="LabelKeyText"/>
                <CheckBox Name="ReducedMotionCheckBox" Text="{Loc 'ui-options-reduced-motion'}" />
                <CheckBox Name="EnableColorNameCheckBox" Text="{Loc 'ui-options-enable-color-name'}" />
                <CheckBox Name="ColorblindFriendlyCheckBox" Text="{Loc 'ui-options-colorblind-friendly'}" />
<<<<<<< HEAD
                <ui:OptionSlider Name="ChatWindowOpacitySlider" Title="{Loc 'ui-options-chat-window-opacity'}" />
=======
                <ui:OptionSlider Name="ScreenShakeIntensitySlider" Title="{Loc 'ui-options-screen-shake-intensity'}" />
                <ui:OptionSlider Name="ChatWindowOpacitySlider" Title="{Loc 'ui-options-chat-window-opacity'}" />
                <ui:OptionSlider Name="SpeechBubbleTextOpacitySlider" Title="{Loc 'ui-options-speech-bubble-text-opacity'}" />
                <ui:OptionSlider Name="SpeechBubbleSpeakerOpacitySlider" Title="{Loc 'ui-options-speech-bubble-speaker-opacity'}" />
                <ui:OptionSlider Name="SpeechBubbleBackgroundOpacitySlider" Title="{Loc 'ui-options-speech-bubble-background-opacity'}" />
                <Label Text="{Loc 'ui-options-accessability-header-content'}"
                       StyleClasses="LabelKeyText"/>
                <CheckBox Name="CensorNudityCheckBox" Text="{Loc 'ui-options-censor-nudity'}" />
>>>>>>> e4864ac4
            </BoxContainer>
        </ScrollContainer>
        <ui:OptionsTabControlRow Name="Control" Access="Public" />
    </BoxContainer>
</Control><|MERGE_RESOLUTION|>--- conflicted
+++ resolved
@@ -9,10 +9,6 @@
                 <CheckBox Name="ReducedMotionCheckBox" Text="{Loc 'ui-options-reduced-motion'}" />
                 <CheckBox Name="EnableColorNameCheckBox" Text="{Loc 'ui-options-enable-color-name'}" />
                 <CheckBox Name="ColorblindFriendlyCheckBox" Text="{Loc 'ui-options-colorblind-friendly'}" />
-<<<<<<< HEAD
-                <ui:OptionSlider Name="ChatWindowOpacitySlider" Title="{Loc 'ui-options-chat-window-opacity'}" />
-=======
-                <ui:OptionSlider Name="ScreenShakeIntensitySlider" Title="{Loc 'ui-options-screen-shake-intensity'}" />
                 <ui:OptionSlider Name="ChatWindowOpacitySlider" Title="{Loc 'ui-options-chat-window-opacity'}" />
                 <ui:OptionSlider Name="SpeechBubbleTextOpacitySlider" Title="{Loc 'ui-options-speech-bubble-text-opacity'}" />
                 <ui:OptionSlider Name="SpeechBubbleSpeakerOpacitySlider" Title="{Loc 'ui-options-speech-bubble-speaker-opacity'}" />
@@ -20,7 +16,6 @@
                 <Label Text="{Loc 'ui-options-accessability-header-content'}"
                        StyleClasses="LabelKeyText"/>
                 <CheckBox Name="CensorNudityCheckBox" Text="{Loc 'ui-options-censor-nudity'}" />
->>>>>>> e4864ac4
             </BoxContainer>
         </ScrollContainer>
         <ui:OptionsTabControlRow Name="Control" Access="Public" />
