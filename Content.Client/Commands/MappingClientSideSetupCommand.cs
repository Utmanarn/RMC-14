--- conflicted
+++ resolved
@@ -1,9 +1,6 @@
-<<<<<<< HEAD
-using Content.Client._RMC14.Mapping;
-=======
 using Content.Client.Actions;
 using Content.Client.Mapping;
->>>>>>> ed7ae5c6
+using Content.Client._RMC14.Mapping;
 using Content.Client.Markers;
 using JetBrains.Annotations;
 using Robust.Client.Graphics;
@@ -29,13 +26,8 @@
         {
             _entitySystemManager.GetEntitySystem<MarkerSystem>().MarkersVisible = true;
             _lightManager.Enabled = false;
-<<<<<<< HEAD
             shell.ExecuteCommand(ShowSubFloorForever.CommandName);
             IoCManager.Resolve<IStateManager>().RequestStateChange<MappingState>();
-=======
-            shell.ExecuteCommand("showsubfloorforever");
-            _entitySystemManager.GetEntitySystem<ActionsSystem>().LoadActionAssignments("/mapping_actions.yml", false);
->>>>>>> ed7ae5c6
         }
     }
 }
