--- conflicted
+++ resolved
@@ -23,13 +23,8 @@
         {
             _entitySystemManager.GetEntitySystem<MarkerSystem>().MarkersVisible = true;
             _lightManager.Enabled = false;
-<<<<<<< HEAD
-            shell.ExecuteCommand(ShowSubFloorForever.CommandName);
+            shell.ExecuteCommand("showsubfloor");
             IoCManager.Resolve<IStateManager>().RequestStateChange<MappingState>();
-=======
-            shell.ExecuteCommand("showsubfloor");
-            _entitySystemManager.GetEntitySystem<ActionsSystem>().LoadActionAssignments("/mapping_actions.yml", false);
->>>>>>> e4864ac4
         }
     }
 }
