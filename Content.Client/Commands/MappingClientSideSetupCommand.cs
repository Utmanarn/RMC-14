<<<<<<< HEAD
using JetBrains.Annotations;
using System;
using Content.Client._CM14.Mapping;
=======
>>>>>>> 55a60b0f
using Content.Client.Markers;
using JetBrains.Annotations;
using Robust.Client.Graphics;
using Robust.Client.State;
using Robust.Shared.Console;

namespace Content.Client.Commands;

[UsedImplicitly]
internal sealed class MappingClientSideSetupCommand : LocalizedCommands
{
    [Dependency] private readonly IEntitySystemManager _entitySystemManager = default!;
    [Dependency] private readonly ILightManager _lightManager = default!;

    public override string Command => "mappingclientsidesetup";

    public override string Help => LocalizationManager.GetString($"cmd-{Command}-help", ("command", Command));

    public override void Execute(IConsoleShell shell, string argStr, string[] args)
    {
        if (!_lightManager.LockConsoleAccess)
        {
<<<<<<< HEAD
            EntitySystem.Get<MarkerSystem>().MarkersVisible = true;
            mgr.Enabled = false;
            shell.ExecuteCommand("showsubfloorforever");
            IoCManager.Resolve<IStateManager>().RequestStateChange<MappingState>();
=======
            _entitySystemManager.GetEntitySystem<MarkerSystem>().MarkersVisible = true;
            _lightManager.Enabled = false;
            shell.ExecuteCommand(ShowSubFloorForever.CommandName);
            shell.ExecuteCommand(LoadMappingActionsCommand.CommandName);
>>>>>>> 55a60b0f
        }
    }
}
<|MERGE_RESOLUTION|>--- conflicted
+++ resolved
@@ -1,9 +1,3 @@
-<<<<<<< HEAD
-using JetBrains.Annotations;
-using System;
-using Content.Client._CM14.Mapping;
-=======
->>>>>>> 55a60b0f
 using Content.Client.Markers;
 using JetBrains.Annotations;
 using Robust.Client.Graphics;
@@ -26,17 +20,10 @@
     {
         if (!_lightManager.LockConsoleAccess)
         {
-<<<<<<< HEAD
-            EntitySystem.Get<MarkerSystem>().MarkersVisible = true;
-            mgr.Enabled = false;
-            shell.ExecuteCommand("showsubfloorforever");
-            IoCManager.Resolve<IStateManager>().RequestStateChange<MappingState>();
-=======
             _entitySystemManager.GetEntitySystem<MarkerSystem>().MarkersVisible = true;
             _lightManager.Enabled = false;
             shell.ExecuteCommand(ShowSubFloorForever.CommandName);
-            shell.ExecuteCommand(LoadMappingActionsCommand.CommandName);
->>>>>>> 55a60b0f
+            IoCManager.Resolve<IStateManager>().RequestStateChange<MappingState>();
         }
     }
 }
