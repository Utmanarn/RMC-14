--- conflicted
+++ resolved
@@ -1,10 +1,12 @@
-﻿using Content.Shared.Light.EntitySystems;
+using Content.Client.Light.Components;
+using Content.Shared.Light.Components;
+using Robust.Client.GameObjects;
+using Robust.Client.Graphics;
+using Robust.Shared.Audio;
+using Robust.Shared.Audio.Systems;
 
 namespace Content.Client.Light.EntitySystems;
 
-<<<<<<< HEAD
-public sealed class ExpendableLightSystem : SharedExpendableLightSystem;
-=======
 public sealed class ExpendableLightSystem : VisualizerSystem<ExpendableLightComponent>
 {
     [Dependency] private readonly PointLightSystem _pointLightSystem = default!;
@@ -87,5 +89,4 @@
                 break;
         }
     }
-}
->>>>>>> ed7ae5c6
+}