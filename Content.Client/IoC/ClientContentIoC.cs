using Content.Client._RMC14.LinkAccount;
using Content.Client._RMC14.Mapping;
using Content.Client._RMC14.PlayTimeTracking;
using Content.Client.Administration.Managers;
using Content.Client.Changelog;
using Content.Client.Chat.Managers;
using Content.Client.Clickable;
using Content.Client.DebugMon;
using Content.Client.Eui;
using Content.Client.GhostKick;
using Content.Client.Launcher;
using Content.Client.Parallax.Managers;
using Content.Client.Players.PlayTimeTracking;
using Content.Client.Screenshot;
using Content.Client.Fullscreen;
using Content.Client.Stylesheets;
using Content.Client.Viewport;
using Content.Client.Voting;
using Content.Shared.Administration.Logs;
using Content.Client.Guidebook;
using Content.Client.Lobby;
using Content.Client.Replay;
using Content.Shared.Administration.Managers;
using Content.Shared.Players.PlayTimeTracking;


namespace Content.Client.IoC
{
    internal static class ClientContentIoC
    {
        public static void Register()
        {
            var collection = IoCManager.Instance!;

            collection.Register<IParallaxManager, ParallaxManager>();
            collection.Register<IChatManager, ChatManager>();
            collection.Register<IClientPreferencesManager, ClientPreferencesManager>();
            collection.Register<IStylesheetManager, StylesheetManager>();
            collection.Register<IScreenshotHook, ScreenshotHook>();
            collection.Register<FullscreenHook, FullscreenHook>();
            collection.Register<IClickMapManager, ClickMapManager>();
            collection.Register<IClientAdminManager, ClientAdminManager>();
            collection.Register<ISharedAdminManager, ClientAdminManager>();
            collection.Register<EuiManager, EuiManager>();
            collection.Register<IVoteManager, VoteManager>();
            collection.Register<ChangelogManager, ChangelogManager>();
            collection.Register<ViewportManager, ViewportManager>();
            collection.Register<ISharedAdminLogManager, SharedAdminLogManager>();
            collection.Register<GhostKickManager>();
            collection.Register<ExtendedDisconnectInformationManager>();
            collection.Register<JobRequirementsManager>();
            collection.Register<DocumentParsingManager>();
            collection.Register<ContentReplayPlaybackManager, ContentReplayPlaybackManager>();
            collection.Register<ISharedPlaytimeManager, JobRequirementsManager>();
<<<<<<< HEAD

            // RMC14
            collection.Register<MappingManager>();
            collection.Register<LinkAccountManager>();
            collection.Register<RMCPlayTimeManager>();
=======
            collection.Register<DebugMonitorManager>();
>>>>>>> e6f55faf
        }
    }
}<|MERGE_RESOLUTION|>--- conflicted
+++ resolved
@@ -52,15 +52,12 @@
             collection.Register<DocumentParsingManager>();
             collection.Register<ContentReplayPlaybackManager, ContentReplayPlaybackManager>();
             collection.Register<ISharedPlaytimeManager, JobRequirementsManager>();
-<<<<<<< HEAD
+            collection.Register<DebugMonitorManager>();
 
             // RMC14
             collection.Register<MappingManager>();
             collection.Register<LinkAccountManager>();
             collection.Register<RMCPlayTimeManager>();
-=======
-            collection.Register<DebugMonitorManager>();
->>>>>>> e6f55faf
         }
     }
 }