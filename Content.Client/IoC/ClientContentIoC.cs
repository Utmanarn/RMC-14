using Content.Client._RMC14.LinkAccount;
using Content.Client._RMC14.PlayTimeTracking;
using Content.Client.Administration.Managers;
using Content.Client.Changelog;
using Content.Client.Chat.Managers;
using Content.Client.Clickable;
using Content.Client.DebugMon;
using Content.Client.Eui;
using Content.Client.Fullscreen;
using Content.Client.GhostKick;
using Content.Client.Guidebook;
using Content.Client.Launcher;
using Content.Client.Lobby;
using Content.Client.Mapping;
using Content.Client.Parallax.Managers;
using Content.Client.Players.PlayTimeTracking;
using Content.Client.Replay;
using Content.Client.Screenshot;
using Content.Client.Stylesheets;
using Content.Client.Viewport;
using Content.Client.Voting;
using Content.Shared.Administration.Logs;
<<<<<<< HEAD
=======
using Content.Client.Lobby;
using Content.Client.Players.RateLimiting;
>>>>>>> 928877f0
using Content.Shared.Administration.Managers;
using Content.Shared.Chat;
using Content.Shared.Players.PlayTimeTracking;
using Content.Shared.Players.RateLimiting;

namespace Content.Client.IoC
{
    internal static class ClientContentIoC
    {
        public static void Register()
        {
            var collection = IoCManager.Instance!;

            collection.Register<IParallaxManager, ParallaxManager>();
            collection.Register<IChatManager, ChatManager>();
            collection.Register<ISharedChatManager, ChatManager>();
            collection.Register<IClientPreferencesManager, ClientPreferencesManager>();
            collection.Register<IStylesheetManager, StylesheetManager>();
            collection.Register<IScreenshotHook, ScreenshotHook>();
            collection.Register<FullscreenHook, FullscreenHook>();
            collection.Register<IClickMapManager, ClickMapManager>();
            collection.Register<IClientAdminManager, ClientAdminManager>();
            collection.Register<ISharedAdminManager, ClientAdminManager>();
            collection.Register<EuiManager, EuiManager>();
            collection.Register<IVoteManager, VoteManager>();
            collection.Register<ChangelogManager, ChangelogManager>();
            collection.Register<ViewportManager, ViewportManager>();
            collection.Register<ISharedAdminLogManager, SharedAdminLogManager>();
            collection.Register<GhostKickManager>();
            collection.Register<ExtendedDisconnectInformationManager>();
            collection.Register<JobRequirementsManager>();
            collection.Register<DocumentParsingManager>();
            collection.Register<ContentReplayPlaybackManager>();
            collection.Register<ISharedPlaytimeManager, JobRequirementsManager>();
            collection.Register<MappingManager>();
            collection.Register<DebugMonitorManager>();
<<<<<<< HEAD

            // RMC14
            collection.Register<LinkAccountManager>();
            collection.Register<RMCPlayTimeManager>();
=======
            collection.Register<PlayerRateLimitManager>();
            collection.Register<SharedPlayerRateLimitManager, PlayerRateLimitManager>();
>>>>>>> 928877f0
        }
    }
}<|MERGE_RESOLUTION|>--- conflicted
+++ resolved
@@ -20,11 +20,8 @@
 using Content.Client.Viewport;
 using Content.Client.Voting;
 using Content.Shared.Administration.Logs;
-<<<<<<< HEAD
-=======
 using Content.Client.Lobby;
 using Content.Client.Players.RateLimiting;
->>>>>>> 928877f0
 using Content.Shared.Administration.Managers;
 using Content.Shared.Chat;
 using Content.Shared.Players.PlayTimeTracking;
@@ -61,15 +58,12 @@
             collection.Register<ISharedPlaytimeManager, JobRequirementsManager>();
             collection.Register<MappingManager>();
             collection.Register<DebugMonitorManager>();
-<<<<<<< HEAD
+            collection.Register<PlayerRateLimitManager>();
+            collection.Register<SharedPlayerRateLimitManager, PlayerRateLimitManager>();
 
             // RMC14
             collection.Register<LinkAccountManager>();
             collection.Register<RMCPlayTimeManager>();
-=======
-            collection.Register<PlayerRateLimitManager>();
-            collection.Register<SharedPlayerRateLimitManager, PlayerRateLimitManager>();
->>>>>>> 928877f0
         }
     }
 }