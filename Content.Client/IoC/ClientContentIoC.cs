--- conflicted
+++ resolved
@@ -61,15 +61,12 @@
             collection.Register<DebugMonitorManager>();
             collection.Register<PlayerRateLimitManager>();
             collection.Register<SharedPlayerRateLimitManager, PlayerRateLimitManager>();
-<<<<<<< HEAD
+            collection.Register<TitleWindowManager>();
 
             // RMC14
             collection.Register<LinkAccountManager>();
             collection.Register<RMCPlayTimeManager>();
             collection.Register<CommendationsManager>();
-=======
-            collection.Register<TitleWindowManager>();
->>>>>>> 671ab10b
         }
     }
 }