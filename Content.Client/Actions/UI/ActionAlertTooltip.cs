using Content.Client.Stylesheets;
using Robust.Client.UserInterface.Controls;
using Robust.Shared.Timing;
using Robust.Shared.Utility;
using static Robust.Client.UserInterface.Controls.BoxContainer;

namespace Content.Client.Actions.UI
{
    /// <summary>
    /// Tooltip for actions or alerts because they are very similar.
    /// </summary>
    public sealed class ActionAlertTooltip : PanelContainer
    {
        private const float TooltipTextMaxWidth = 350;

        private readonly RichTextLabel _cooldownLabel;
        private readonly RichTextLabel _dynamicMessageLabel;
        private readonly IGameTiming _gameTiming;

        /// <summary>
        /// Current cooldown displayed in this tooltip. Set to null to show no cooldown.
        /// </summary>
        public (TimeSpan Start, TimeSpan End)? Cooldown { get; set; }
        public string? DynamicMessage { get; set; }

        public ActionAlertTooltip(FormattedMessage name, FormattedMessage? desc, string? requires = null, FormattedMessage? charges = null)
        {
            _gameTiming = IoCManager.Resolve<IGameTiming>();

            SetOnlyStyleClass(StyleNano.StyleClassTooltipPanel);

            BoxContainer vbox;
            AddChild(vbox = new BoxContainer
            {
                Orientation = LayoutOrientation.Vertical,
                RectClipContent = true
            });
            var nameLabel = new RichTextLabel
            {
                MaxWidth = TooltipTextMaxWidth,
                StyleClasses = {StyleNano.StyleClassTooltipActionTitle}
            };
            nameLabel.SetMessage(name);
            vbox.AddChild(nameLabel);

            if (desc != null && !string.IsNullOrWhiteSpace(desc.ToString()))
            {
                var description = new RichTextLabel
                {
                    MaxWidth = TooltipTextMaxWidth,
                    StyleClasses = {StyleNano.StyleClassTooltipActionDescription}
                };
                description.SetMessage(desc);
                vbox.AddChild(description);
            }

            if (charges != null && !string.IsNullOrWhiteSpace(charges.ToString()))
            {
                var chargesLabel = new RichTextLabel
                {
                    MaxWidth = TooltipTextMaxWidth,
                    StyleClasses = { StyleNano.StyleClassTooltipActionCharges }
                };
                chargesLabel.SetMessage(charges);
                vbox.AddChild(chargesLabel);
            }

            vbox.AddChild(_cooldownLabel = new RichTextLabel
            {
                MaxWidth = TooltipTextMaxWidth,
                StyleClasses = {StyleNano.StyleClassTooltipActionCooldown},
                Visible = false
            });

            vbox.AddChild(_dynamicMessageLabel = new RichTextLabel
            {
                MaxWidth = TooltipTextMaxWidth,
                StyleClasses = {StyleNano.StyleClassTooltipActionDynamicMessage},
                Visible = false
            });

            if (!string.IsNullOrWhiteSpace(requires))
            {
                var requiresLabel = new RichTextLabel
                {
                    MaxWidth = TooltipTextMaxWidth,
                    StyleClasses = {StyleNano.StyleClassTooltipActionRequirements}
                };

                if (!FormattedMessage.TryFromMarkup("[color=#635c5c]" + requires + "[/color]", out var markup))
                    return;

                requiresLabel.SetMessage(markup);

                vbox.AddChild(requiresLabel);
            }
        }

        protected override void FrameUpdate(FrameEventArgs args)
        {
            base.FrameUpdate(args);
            if (!Cooldown.HasValue)
            {
                _cooldownLabel.Visible = false;
            }
            else
            {
<<<<<<< HEAD
                var timeLeft = Cooldown.Value.End - _gameTiming.CurTime;
                if (timeLeft > TimeSpan.Zero)
                {
                    var duration = Cooldown.Value.End - Cooldown.Value.Start;

                    if (FormattedMessage.TryFromMarkup($"[color=#a10505]{(int) duration.TotalSeconds} sec cooldown ({(int) timeLeft.TotalSeconds + 1} sec remaining)[/color]", out var markup)){
                        _cooldownLabel.SetMessage(markup);
                        _cooldownLabel.Visible = true;
                    }
                }
                else
                {
                    _cooldownLabel.Visible = false;
                }
            }
=======
                var duration = Cooldown.Value.End - Cooldown.Value.Start;

                if (!FormattedMessage.TryFromMarkup(Loc.GetString("ui-actionslot-duration", ("duration", (int)duration.TotalSeconds), ("timeLeft", (int)timeLeft.TotalSeconds + 1)), out var markup))
                    return;
>>>>>>> 928877f0

            if (string.IsNullOrWhiteSpace(DynamicMessage))
            {
                _dynamicMessageLabel.Visible = false;
            }
            else if (FormattedMessage.TryFromMarkup($"[color=#ffffff]{DynamicMessage}[/color]", out var dynamicMarkup))
            {
                _dynamicMessageLabel.SetMessage(dynamicMarkup);
                _dynamicMessageLabel.Visible = true;
            }
        }
    }
}<|MERGE_RESOLUTION|>--- conflicted
+++ resolved
@@ -105,13 +105,13 @@
             }
             else
             {
-<<<<<<< HEAD
                 var timeLeft = Cooldown.Value.End - _gameTiming.CurTime;
                 if (timeLeft > TimeSpan.Zero)
                 {
                     var duration = Cooldown.Value.End - Cooldown.Value.Start;
 
-                    if (FormattedMessage.TryFromMarkup($"[color=#a10505]{(int) duration.TotalSeconds} sec cooldown ({(int) timeLeft.TotalSeconds + 1} sec remaining)[/color]", out var markup)){
+                    if (!FormattedMessage.TryFromMarkup(Loc.GetString("ui-actionslot-duration", ("duration", (int)duration.TotalSeconds), ("timeLeft", (int)timeLeft.TotalSeconds + 1)), out var markup))
+                    {
                         _cooldownLabel.SetMessage(markup);
                         _cooldownLabel.Visible = true;
                     }
@@ -121,12 +121,6 @@
                     _cooldownLabel.Visible = false;
                 }
             }
-=======
-                var duration = Cooldown.Value.End - Cooldown.Value.Start;
-
-                if (!FormattedMessage.TryFromMarkup(Loc.GetString("ui-actionslot-duration", ("duration", (int)duration.TotalSeconds), ("timeLeft", (int)timeLeft.TotalSeconds + 1)), out var markup))
-                    return;
->>>>>>> 928877f0
 
             if (string.IsNullOrWhiteSpace(DynamicMessage))
             {
