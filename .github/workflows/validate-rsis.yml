name: RSI Validator

on:
  push:
<<<<<<< HEAD
    branches: [ staging, trying, master ]
    paths:
      - '**.rsi/**'
=======
    branches: [ master, staging, stable ]
>>>>>>> 671ab10b
  merge_group:
  pull_request:
    paths:
      - '**.rsi/**'

jobs:
  validate_rsis:
    name: Validate RSIs
    runs-on: ubuntu-latest
    steps:
      - uses: actions/checkout@v3.6.0
      - name: Setup Submodule
        run: git submodule update --init
      - name: Pull engine updates
        uses: space-wizards/submodule-dependency@v0.1.5
      - name: Install Python dependencies
        run: |
          pip3 install --ignore-installed --user pillow jsonschema
      - name: Validate RSIs
        run: |
          python3 RobustToolbox/Schemas/validate_rsis.py Resources/<|MERGE_RESOLUTION|>--- conflicted
+++ resolved
@@ -2,13 +2,7 @@
 
 on:
   push:
-<<<<<<< HEAD
-    branches: [ staging, trying, master ]
-    paths:
-      - '**.rsi/**'
-=======
     branches: [ master, staging, stable ]
->>>>>>> 671ab10b
   merge_group:
   pull_request:
     paths:
