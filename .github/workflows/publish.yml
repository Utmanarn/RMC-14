--- conflicted
+++ resolved
@@ -52,17 +52,4 @@
       env:
         GITHUB_TOKEN: ${{ secrets.GITHUB_TOKEN }}
         DISCORD_WEBHOOK_URL: ${{ secrets.CHANGELOG_DISCORD_WEBHOOK }}
-<<<<<<< HEAD
-      continue-on-error: true
-
-    - uses: geekyeggo/delete-artifact@v5
-      if: always()
-      with:
-        name: build
-=======
-
-    - name: Publish changelog (RSS)
-      run: Tools/actions_changelog_rss.py
-      env:
-        CHANGELOG_RSS_KEY: ${{ secrets.CHANGELOG_RSS_KEY }}
->>>>>>> 928877f0
+      continue-on-error: true