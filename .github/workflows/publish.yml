name: Publish

concurrency:
  group: publish

on:
  workflow_dispatch:
  schedule:
  - cron: '0 10 * * *'

jobs:
  build:
    runs-on: ubuntu-latest

    steps:
    - name: Install dependencies
      run: sudo apt-get install -y python3-paramiko python3-lxml

    - uses: actions/checkout@v3.6.0
      with:
        submodules: 'recursive'
    - name: Setup .NET Core
      uses: actions/setup-dotnet@v3.2.0
      with:
        dotnet-version: 8.0.204

    - name: Get Engine Tag
      run: |
        cd RobustToolbox
        git fetch --depth=1

    - name: Install dependencies
      run: dotnet restore

    - name: Build Packaging
      run: dotnet build Content.Packaging --configuration Release --no-restore /m

    - name: Package server
      run: dotnet run --project Content.Packaging server --platform win-x64 --platform linux-x64 --platform osx-x64 --platform linux-arm64

    - name: Package client
      run: dotnet run --project Content.Packaging client --no-wipe-release

    - name: Upload build artifact
      id: artifact-upload-step
      uses: actions/upload-artifact@v4
      with:
<<<<<<< HEAD
        host: cdn.rouny-ss14.com
        username: cm14-build-push
        port: 2222
        key: ${{ secrets.CDN_CM14_BUILDS_PUSH_KEY }}
        source: "release/${{ github.sha }}"
        target: "/home/cm14-build-push/builds_dir/builds/"
        strip_components: 1

    - name: Update manifest JSON
      uses: appleboy/ssh-action@master
      with:
        host: cdn.rouny-ss14.com
        username: cm14-build-push
        port: 2222
        key: ${{ secrets.CDN_CM14_BUILDS_PUSH_KEY }}
        script: /home/cm14-build-push/push.ps1 ${{ github.sha }}
=======
        name: build
        path: release/*.zip
        compression-level: 0
        retention-days: 0

    - name: Publish version
      run: Tools/publish_github_artifact.py
      env:
        GITHUB_TOKEN: ${{ secrets.GITHUB_TOKEN }}
        PUBLISH_TOKEN: ${{ secrets.PUBLISH_TOKEN }}
        ARTIFACT_ID: ${{ steps.artifact-upload-step.outputs.artifact-id }}
        GITHUB_REPOSITORY: ${{ vars.GITHUB_REPOSITORY }}
>>>>>>> 927cf779

    - name: Publish changelog (Discord)
      run: Tools/actions_changelogs_since_last_run.py
      env:
        GITHUB_TOKEN: ${{ secrets.GITHUB_TOKEN }}
        DISCORD_WEBHOOK_URL: ${{ secrets.CHANGELOG_DISCORD_WEBHOOK }}
<<<<<<< HEAD
      continue-on-error: true
=======

    - name: Publish changelog (RSS)
      run: Tools/actions_changelog_rss.py
      env:
        CHANGELOG_RSS_KEY: ${{ secrets.CHANGELOG_RSS_KEY }}

    - uses: geekyeggo/delete-artifact@v5
      if: always()
      with:
        name: build
>>>>>>> 927cf779
<|MERGE_RESOLUTION|>--- conflicted
+++ resolved
@@ -6,7 +6,7 @@
 on:
   workflow_dispatch:
   schedule:
-  - cron: '0 10 * * *'
+    - cron: '0 10 * * *'
 
 jobs:
   build:
@@ -22,7 +22,7 @@
     - name: Setup .NET Core
       uses: actions/setup-dotnet@v3.2.0
       with:
-        dotnet-version: 8.0.204
+        dotnet-version: 8.0.x
 
     - name: Get Engine Tag
       run: |
@@ -45,24 +45,6 @@
       id: artifact-upload-step
       uses: actions/upload-artifact@v4
       with:
-<<<<<<< HEAD
-        host: cdn.rouny-ss14.com
-        username: cm14-build-push
-        port: 2222
-        key: ${{ secrets.CDN_CM14_BUILDS_PUSH_KEY }}
-        source: "release/${{ github.sha }}"
-        target: "/home/cm14-build-push/builds_dir/builds/"
-        strip_components: 1
-
-    - name: Update manifest JSON
-      uses: appleboy/ssh-action@master
-      with:
-        host: cdn.rouny-ss14.com
-        username: cm14-build-push
-        port: 2222
-        key: ${{ secrets.CDN_CM14_BUILDS_PUSH_KEY }}
-        script: /home/cm14-build-push/push.ps1 ${{ github.sha }}
-=======
         name: build
         path: release/*.zip
         compression-level: 0
@@ -75,24 +57,15 @@
         PUBLISH_TOKEN: ${{ secrets.PUBLISH_TOKEN }}
         ARTIFACT_ID: ${{ steps.artifact-upload-step.outputs.artifact-id }}
         GITHUB_REPOSITORY: ${{ vars.GITHUB_REPOSITORY }}
->>>>>>> 927cf779
 
     - name: Publish changelog (Discord)
       run: Tools/actions_changelogs_since_last_run.py
       env:
         GITHUB_TOKEN: ${{ secrets.GITHUB_TOKEN }}
         DISCORD_WEBHOOK_URL: ${{ secrets.CHANGELOG_DISCORD_WEBHOOK }}
-<<<<<<< HEAD
       continue-on-error: true
-=======
-
-    - name: Publish changelog (RSS)
-      run: Tools/actions_changelog_rss.py
-      env:
-        CHANGELOG_RSS_KEY: ${{ secrets.CHANGELOG_RSS_KEY }}
 
     - uses: geekyeggo/delete-artifact@v5
       if: always()
       with:
-        name: build
->>>>>>> 927cf779
+        name: build