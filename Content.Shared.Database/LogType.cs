--- conflicted
+++ resolved
@@ -111,7 +111,17 @@
     /// </summary>
     InteractUsing = 92,
 
-<<<<<<< HEAD
+    /// <summary>
+    /// Storage & entity-storage related interactions
+    /// </summary>
+    Storage = 93,
+
+    /// <summary>
+    /// A player got hit by an explosion and was dealt damage.
+    /// </summary>
+    ExplosionHit = 94,
+
+
     RMCMarineAnnounce = 10000,
     RMCXenoAnnounce = RMCMarineAnnounce + 1,
     RMCNamedItem = RMCMarineAnnounce + 2,
@@ -126,16 +136,4 @@
     RMCPrimaryLZ = RMCMarineAnnounce + 11,
     RMCDropshipLaunch = RMCMarineAnnounce + 12,
     RMCStunShake = RMCMarineAnnounce + 13,
-=======
-    /// <summary>
-    /// Storage & entity-storage related interactions
-    /// </summary>
-    Storage = 93,
-    
-    /// <summary>
-    /// A player got hit by an explosion and was dealt damage.
-    /// </summary>
-    ExplosionHit = 94,
-
->>>>>>> ed7ae5c6
 }