--- conflicted
+++ resolved
@@ -445,7 +445,21 @@
     /// </summary>
     PdaInteract = 96,
 
-<<<<<<< HEAD
+    /// <summary>
+    /// An atmos networked device (such as a vent or pump) has had its settings changed, usually through an air alarm
+    /// </summary>
+    AtmosDeviceSetting = 97,
+
+    /// <summary>
+    /// Commands related to admemes. Stuff like config changes, etc.
+    /// </summary>
+    AdminCommands = 98,
+
+    /// <summary>
+    /// A player was selected or assigned antag status
+    /// </summary>
+    AntagSelection = 99,
+
     RMCMarineAnnounce = 10000,
     RMCXenoAnnounce = RMCMarineAnnounce + 1,
     RMCNamedItem = RMCMarineAnnounce + 2,
@@ -475,20 +489,4 @@
     RMCFireteam = RMCMarineAnnounce + 26,
     RMCAlertLevel = RMCMarineAnnounce + 27,
     RMCSpawnJob = RMCMarineAnnounce + 28,
-=======
-    /// <summary>
-    /// An atmos networked device (such as a vent or pump) has had its settings changed, usually through an air alarm
-    /// </summary>
-    AtmosDeviceSetting = 97,
-
-    /// <summary>
-    /// Commands related to admemes. Stuff like config changes, etc.
-    /// </summary>
-    AdminCommands = 98,
-
-    /// <summary>
-    /// A player was selected or assigned antag status
-    /// </summary>
-    AntagSelection = 99,
->>>>>>> e4864ac4
 }