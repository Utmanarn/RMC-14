--- conflicted
+++ resolved
@@ -60,14 +60,12 @@
             "Reach",
             "Train",
             "Oasis",
-<<<<<<< HEAD
+            "Cog",
+            "Oasis",
             "CMDev",
             "Savannah",
             "Almayer",
             "RMCAdminFax",
-=======
-            "Cog"
->>>>>>> ed7ae5c6
         };
 
         /// <summary>
