using System.Collections.Generic;
using System.IO;
using System.Linq;
using Content.Server.GameTicking;
using Content.Server.Maps;
using Content.Server.Shuttles.Components;
using Content.Server.Shuttles.Systems;
using Content.Server.Spawners.Components;
using Content.Server.Station.Components;
using Content.Shared.CCVar;
using Content.Shared.Roles;
using Robust.Server.GameObjects;
using Robust.Shared.Configuration;
using Robust.Shared.ContentPack;
using Robust.Shared.GameObjects;
using Robust.Shared.Map;
using Robust.Shared.Map.Components;
using Robust.Shared.Prototypes;
using Robust.Shared.Utility;
using YamlDotNet.RepresentationModel;

namespace Content.IntegrationTests.Tests
{
    [TestFixture]
    public sealed class PostMapInitTest
    {
        private const bool SkipTestMaps = true;
        private const string TestMapsPath = "/Maps/Test/";

        private static readonly string[] NoSpawnMaps =
        {
            "CentComm",
            "Dart",
        };

        private static readonly string[] Grids =
        {
            "/Maps/centcomm.yml",
            "/Maps/Shuttles/cargo.yml",
            "/Maps/Shuttles/emergency.yml",
            "/Maps/infiltrator.yml",
        };

        private static readonly string[] GameMaps =
        {
            "Dev",
            "TestTeg",
            "Fland",
            "Meta",
            "Packed",
            "Aspid",
            "Cluster",
            "Omega",
            "Bagel",
            "Origin",
            "CentComm",
            "Box",
            "Europa",
            "Barratry",
            "Saltern",
            "Core",
            "Marathon",
            "Gemini",
            "MeteorArena",
            "Atlas",
<<<<<<< HEAD
            "CMDev"
=======
            "Reach"    
>>>>>>> 671e145a
        };

        /// <summary>
        /// Asserts that specific files have been saved as grids and not maps.
        /// </summary>
        [Test, TestCaseSource(nameof(Grids))]
        public async Task GridsLoadableTest(string mapFile)
        {
            await using var pair = await PoolManager.GetServerClient();
            var server = pair.Server;

            var entManager = server.ResolveDependency<IEntityManager>();
            var mapLoader = entManager.System<MapLoaderSystem>();
            var mapManager = server.ResolveDependency<IMapManager>();
            var cfg = server.ResolveDependency<IConfigurationManager>();
            Assert.That(cfg.GetCVar(CCVars.GridFill), Is.False);

            await server.WaitPost(() =>
            {
                var mapId = mapManager.CreateMap();
                try
                {
#pragma warning disable NUnit2045
                    Assert.That(mapLoader.TryLoad(mapId, mapFile, out var roots));
                    Assert.That(roots.Where(uid => entManager.HasComponent<MapGridComponent>(uid)), Is.Not.Empty);
#pragma warning restore NUnit2045
                }
                catch (Exception ex)
                {
                    throw new Exception($"Failed to load map {mapFile}, was it saved as a map instead of a grid?", ex);
                }

                try
                {
                    mapManager.DeleteMap(mapId);
                }
                catch (Exception ex)
                {
                    throw new Exception($"Failed to delete map {mapFile}", ex);
                }
            });
            await server.WaitRunTicks(1);

            await pair.CleanReturnAsync();
        }

        [Test]
        public async Task NoSavedPostMapInitTest()
        {
            await using var pair = await PoolManager.GetServerClient();
            var server = pair.Server;

            var resourceManager = server.ResolveDependency<IResourceManager>();
            var mapFolder = new ResPath("/Maps");
            var maps = resourceManager
                .ContentFindFiles(mapFolder)
                .Where(filePath => filePath.Extension == "yml" && !filePath.Filename.StartsWith(".", StringComparison.Ordinal))
                .ToArray();

            foreach (var map in maps)
            {
                var rootedPath = map.ToRootedPath();

                // ReSharper disable once RedundantLogicalConditionalExpressionOperand
                if (SkipTestMaps && rootedPath.ToString().StartsWith(TestMapsPath, StringComparison.Ordinal))
                {
                    continue;
                }

                if (!resourceManager.TryContentFileRead(rootedPath, out var fileStream))
                {
                    Assert.Fail($"Map not found: {rootedPath}");
                }

                using var reader = new StreamReader(fileStream);
                var yamlStream = new YamlStream();

                yamlStream.Load(reader);

                var root = yamlStream.Documents[0].RootNode;
                var meta = root["meta"];
                var postMapInit = meta["postmapinit"].AsBool();

                Assert.That(postMapInit, Is.False, $"Map {map.Filename} was saved postmapinit");
            }
            await pair.CleanReturnAsync();
        }

        [Test, TestCaseSource(nameof(GameMaps))]
        public async Task GameMapsLoadableTest(string mapProto)
        {
            await using var pair = await PoolManager.GetServerClient();
            var server = pair.Server;

            var mapManager = server.ResolveDependency<IMapManager>();
            var entManager = server.ResolveDependency<IEntityManager>();
            var mapLoader = entManager.System<MapLoaderSystem>();
            var protoManager = server.ResolveDependency<IPrototypeManager>();
            var ticker = entManager.EntitySysManager.GetEntitySystem<GameTicker>();
            var shuttleSystem = entManager.EntitySysManager.GetEntitySystem<ShuttleSystem>();
            var xformQuery = entManager.GetEntityQuery<TransformComponent>();
            var cfg = server.ResolveDependency<IConfigurationManager>();
            Assert.That(cfg.GetCVar(CCVars.GridFill), Is.False);

            await server.WaitPost(() =>
            {
                var mapId = mapManager.CreateMap();
                try
                {
                    ticker.LoadGameMap(protoManager.Index<GameMapPrototype>(mapProto), mapId, null);
                }
                catch (Exception ex)
                {
                    throw new Exception($"Failed to load map {mapProto}", ex);
                }

                var shuttleMap = mapManager.CreateMap();
                var largest = 0f;
                EntityUid? targetGrid = null;
                var memberQuery = entManager.GetEntityQuery<StationMemberComponent>();

                var grids = mapManager.GetAllGrids(mapId).ToList();
                var gridUids = grids.Select(o => o.Owner).ToList();
                targetGrid = gridUids.First();

                foreach (var grid in grids)
                {
                    var gridEnt = grid.Owner;
                    if (!memberQuery.HasComponent(gridEnt))
                        continue;

                    var area = grid.Comp.LocalAABB.Width * grid.Comp.LocalAABB.Height;

                    if (area > largest)
                    {
                        largest = area;
                        targetGrid = gridEnt;
                    }
                }

                // Test shuttle can dock.
                // This is done inside gamemap test because loading the map takes ages and we already have it.
                var station = entManager.GetComponent<StationMemberComponent>(targetGrid!.Value).Station;
                if (entManager.TryGetComponent<StationEmergencyShuttleComponent>(station, out var stationEvac))
                {
                    var shuttlePath = stationEvac.EmergencyShuttlePath;
#pragma warning disable NUnit2045
                    Assert.That(mapLoader.TryLoad(shuttleMap, shuttlePath.ToString(), out var roots));
                    EntityUid shuttle = default!;
                    Assert.DoesNotThrow(() =>
                    {
                        shuttle = roots.First(uid => entManager.HasComponent<MapGridComponent>(uid));
                    }, $"Failed to load {shuttlePath}");
                    Assert.That(
                        shuttleSystem.TryFTLDock(shuttle,
                            entManager.GetComponent<ShuttleComponent>(shuttle), targetGrid.Value),
                        $"Unable to dock {shuttlePath} to {mapProto}");
#pragma warning restore NUnit2045
                }

                mapManager.DeleteMap(shuttleMap);

                if (entManager.HasComponent<StationJobsComponent>(station))
                {
                    // Test that the map has valid latejoin spawn points
                    if (!NoSpawnMaps.Contains(mapProto))
                    {
                        var lateSpawns = 0;

                        var query = entManager.AllEntityQueryEnumerator<SpawnPointComponent>();
                        while (query.MoveNext(out var uid, out var comp))
                        {
                            if (comp.SpawnType != SpawnPointType.LateJoin
                            || !xformQuery.TryGetComponent(uid, out var xform)
                            || xform.GridUid == null
                            || !gridUids.Contains(xform.GridUid.Value))
                            {
                                continue;
                            }

                            lateSpawns++;
                            break;
                        }

                        Assert.That(lateSpawns, Is.GreaterThan(0), $"Found no latejoin spawn points on {mapProto}");
                    }

                    // Test all availableJobs have spawnPoints
                    // This is done inside gamemap test because loading the map takes ages and we already have it.
                    var jobList = entManager.GetComponent<StationJobsComponent>(station).RoundStartJobList
                        .Where(x => x.Value != 0)
                        .Select(x => x.Key);
                    var spawnPoints = entManager.EntityQuery<SpawnPointComponent>()
                        .Where(spawnpoint => spawnpoint.SpawnType == SpawnPointType.Job)
                        .Select(spawnpoint => spawnpoint.Job.ID)
                        .Distinct();
                    List<string> missingSpawnPoints = new();
                    foreach (var spawnpoint in jobList.Except(spawnPoints))
                    {
                        if (protoManager.Index<JobPrototype>(spawnpoint).SetPreference)
                            missingSpawnPoints.Add(spawnpoint);
                    }

                    Assert.That(missingSpawnPoints, Has.Count.EqualTo(0),
                        $"There is no spawnpoint for {string.Join(", ", missingSpawnPoints)} on {mapProto}.");
                }

                try
                {
                    mapManager.DeleteMap(mapId);
                }
                catch (Exception ex)
                {
                    throw new Exception($"Failed to delete map {mapProto}", ex);
                }
            });
            await server.WaitRunTicks(1);

            await pair.CleanReturnAsync();
        }

        [Test]
        public async Task AllMapsTested()
        {
            await using var pair = await PoolManager.GetServerClient();
            var server = pair.Server;
            var protoMan = server.ResolveDependency<IPrototypeManager>();

            var gameMaps = protoMan.EnumeratePrototypes<GameMapPrototype>()
                .Where(x => !pair.IsTestPrototype(x))
                .Select(x => x.ID)
                .ToHashSet();

            Assert.That(gameMaps.Remove(PoolManager.TestMap));

            CollectionAssert.AreEquivalent(GameMaps.ToHashSet(), gameMaps, "Game map prototype missing from test cases.");

            await pair.CleanReturnAsync();
        }

        [Test]
        public async Task NonGameMapsLoadableTest()
        {
            await using var pair = await PoolManager.GetServerClient();
            var server = pair.Server;

            var mapLoader = server.ResolveDependency<IEntitySystemManager>().GetEntitySystem<MapLoaderSystem>();
            var mapManager = server.ResolveDependency<IMapManager>();
            var resourceManager = server.ResolveDependency<IResourceManager>();
            var protoManager = server.ResolveDependency<IPrototypeManager>();
            var cfg = server.ResolveDependency<IConfigurationManager>();
            Assert.That(cfg.GetCVar(CCVars.GridFill), Is.False);

            var gameMaps = protoManager.EnumeratePrototypes<GameMapPrototype>().Select(o => o.MapPath).ToHashSet();

            var mapFolder = new ResPath("/Maps");
            var maps = resourceManager
                .ContentFindFiles(mapFolder)
                .Where(filePath => filePath.Extension == "yml" && !filePath.Filename.StartsWith(".", StringComparison.Ordinal))
                .ToArray();

            var mapNames = new List<string>();
            foreach (var map in maps)
            {
                if (gameMaps.Contains(map))
                    continue;

                var rootedPath = map.ToRootedPath();
                if (SkipTestMaps && rootedPath.ToString().StartsWith(TestMapsPath, StringComparison.Ordinal))
                {
                    continue;
                }
                mapNames.Add(rootedPath.ToString());
            }

            await server.WaitPost(() =>
            {
                Assert.Multiple(() =>
                {
                    foreach (var mapName in mapNames)
                    {
                        var mapId = mapManager.CreateMap();
                        try
                        {
                            Assert.That(mapLoader.TryLoad(mapId, mapName, out _));
                        }
                        catch (Exception ex)
                        {
                            throw new Exception($"Failed to load map {mapName}", ex);
                        }

                        try
                        {
                            mapManager.DeleteMap(mapId);
                        }
                        catch (Exception ex)
                        {
                            throw new Exception($"Failed to delete map {mapName}", ex);
                        }
                    }
                });
            });

            await server.WaitRunTicks(1);
            await pair.CleanReturnAsync();
        }
    }
}<|MERGE_RESOLUTION|>--- conflicted
+++ resolved
@@ -63,11 +63,8 @@
             "Gemini",
             "MeteorArena",
             "Atlas",
-<<<<<<< HEAD
+            "Reach",
             "CMDev"
-=======
-            "Reach"    
->>>>>>> 671e145a
         };
 
         /// <summary>
