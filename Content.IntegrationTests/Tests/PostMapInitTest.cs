--- conflicted
+++ resolved
@@ -64,12 +64,9 @@
             "Atlas",
             "Reach",
             "Train",
-<<<<<<< HEAD
+            "Oasis",
             "CMDev",
             "Savannah"
-=======
-            "Oasis"
->>>>>>> 0c851d25
         };
 
         /// <summary>
