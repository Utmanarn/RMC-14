using System.Collections.Generic;
using System.IO;
using System.Linq;
using Content.Server.GameTicking;
using Content.Server.Maps;
using Content.Server.Shuttles.Components;
using Content.Server.Shuttles.Systems;
using Content.Server.Spawners.Components;
using Content.Server.Station.Components;
using Content.Shared.CCVar;
using Content.Shared.Roles;
using Content.Shared.Station.Components;
using Robust.Server.GameObjects;
using Robust.Shared.Configuration;
using Robust.Shared.ContentPack;
using Robust.Shared.GameObjects;
using Robust.Shared.Map;
using Robust.Shared.Map.Components;
using Robust.Shared.Prototypes;
using Content.Shared.Station.Components;
using Robust.Shared.Utility;
using YamlDotNet.RepresentationModel;

namespace Content.IntegrationTests.Tests
{
    [TestFixture]
    public sealed class PostMapInitTest
    {
        private const bool SkipTestMaps = true;
        private const string TestMapsPath = "/Maps/Test/";

        private static readonly string[] NoSpawnMaps =
        {
            "CentComm",
            "Dart"
        };

        private static readonly string[] Grids =
        {
            "/Maps/centcomm.yml",
            "/Maps/Shuttles/cargo.yml",
            "/Maps/Shuttles/emergency.yml",
            "/Maps/Shuttles/infiltrator.yml",
        };

        private static readonly string[] GameMaps =
        {
            "Dev",
            "TestTeg",
            "Fland",
            "Meta",
            "Packed",
            "Omega",
            "Bagel",
            "CentComm",
            "Box",
            "Core",
            "Marathon",
            "MeteorArena",
            "Saltern",
            "Reach",
            "Train",
            "Oasis",
            "Cog",
<<<<<<< HEAD
            "Oasis",
            "RMCDev",
            // "Savannah",
            "Almayer",
            "RMCAdminFax",
=======
            "Gate",
            "Amber",
            "Loop",
            "Plasma",
            "Elkridge"
>>>>>>> 671ab10b
        };

        /// <summary>
        /// Asserts that specific files have been saved as grids and not maps.
        /// </summary>
        [Test, TestCaseSource(nameof(Grids))]
        public async Task GridsLoadableTest(string mapFile)
        {
            await using var pair = await PoolManager.GetServerClient();
            var server = pair.Server;

            var entManager = server.ResolveDependency<IEntityManager>();
            var mapLoader = entManager.System<MapLoaderSystem>();
            var mapSystem = entManager.System<SharedMapSystem>();
            var mapManager = server.ResolveDependency<IMapManager>();
            var cfg = server.ResolveDependency<IConfigurationManager>();
            Assert.That(cfg.GetCVar(CCVars.GridFill), Is.False);

            await server.WaitPost(() =>
            {
                mapSystem.CreateMap(out var mapId);
                try
                {
#pragma warning disable NUnit2045
                    Assert.That(mapLoader.TryLoad(mapId, mapFile, out var roots));
                    Assert.That(roots.Where(uid => entManager.HasComponent<MapGridComponent>(uid)), Is.Not.Empty);
#pragma warning restore NUnit2045
                }
                catch (Exception ex)
                {
                    throw new Exception($"Failed to load map {mapFile}, was it saved as a map instead of a grid?", ex);
                }

                try
                {
                    mapManager.DeleteMap(mapId);
                }
                catch (Exception ex)
                {
                    throw new Exception($"Failed to delete map {mapFile}", ex);
                }
            });
            await server.WaitRunTicks(1);

            await pair.CleanReturnAsync();
        }

        [Test]
        public async Task NoSavedPostMapInitTest()
        {
            await using var pair = await PoolManager.GetServerClient();
            var server = pair.Server;

            var resourceManager = server.ResolveDependency<IResourceManager>();
            var mapFolder = new ResPath("/Maps");
            var maps = resourceManager
                .ContentFindFiles(mapFolder)
                .Where(filePath => filePath.Extension == "yml" && !filePath.Filename.StartsWith(".", StringComparison.Ordinal))
                .ToArray();

            foreach (var map in maps)
            {
                var rootedPath = map.ToRootedPath();

                // ReSharper disable once RedundantLogicalConditionalExpressionOperand
                if (SkipTestMaps && rootedPath.ToString().StartsWith(TestMapsPath, StringComparison.Ordinal))
                {
                    continue;
                }

                if (!resourceManager.TryContentFileRead(rootedPath, out var fileStream))
                {
                    Assert.Fail($"Map not found: {rootedPath}");
                }

                using var reader = new StreamReader(fileStream);
                var yamlStream = new YamlStream();

                yamlStream.Load(reader);

                var root = yamlStream.Documents[0].RootNode;
                var meta = root["meta"];
                var postMapInit = meta["postmapinit"].AsBool();

                Assert.That(postMapInit, Is.False, $"Map {map.Filename} was saved postmapinit");
            }
            await pair.CleanReturnAsync();
        }

        [Test, TestCaseSource(nameof(GameMaps))]
        public async Task GameMapsLoadableTest(string mapProto)
        {
            await using var pair = await PoolManager.GetServerClient(new PoolSettings
            {
                Dirty = true // Stations spawn a bunch of nullspace entities and maps like centcomm.
            });
            var server = pair.Server;

            var mapManager = server.ResolveDependency<IMapManager>();
            var entManager = server.ResolveDependency<IEntityManager>();
            var mapLoader = entManager.System<MapLoaderSystem>();
            var mapSystem = entManager.System<SharedMapSystem>();
            var protoManager = server.ResolveDependency<IPrototypeManager>();
            var ticker = entManager.EntitySysManager.GetEntitySystem<GameTicker>();
            var shuttleSystem = entManager.EntitySysManager.GetEntitySystem<ShuttleSystem>();
            var xformQuery = entManager.GetEntityQuery<TransformComponent>();
            var cfg = server.ResolveDependency<IConfigurationManager>();
            Assert.That(cfg.GetCVar(CCVars.GridFill), Is.False);

            await server.WaitPost(() =>
            {
                mapSystem.CreateMap(out var mapId);
                try
                {
                    ticker.LoadGameMap(protoManager.Index<GameMapPrototype>(mapProto), mapId, null);
                }
                catch (Exception ex)
                {
                    throw new Exception($"Failed to load map {mapProto}", ex);
                }

                mapSystem.CreateMap(out var shuttleMap);
                var largest = 0f;
                EntityUid? targetGrid = null;
                var memberQuery = entManager.GetEntityQuery<StationMemberComponent>();

                var grids = mapManager.GetAllGrids(mapId).ToList();
                var gridUids = grids.Select(o => o.Owner).ToList();
                targetGrid = gridUids.First();

                foreach (var grid in grids)
                {
                    var gridEnt = grid.Owner;
                    if (!memberQuery.HasComponent(gridEnt))
                        continue;

                    var area = grid.Comp.LocalAABB.Width * grid.Comp.LocalAABB.Height;

                    if (area > largest)
                    {
                        largest = area;
                        targetGrid = gridEnt;
                    }
                }

                // Test shuttle can dock.
                // This is done inside gamemap test because loading the map takes ages and we already have it.
                var station = entManager.GetComponent<StationMemberComponent>(targetGrid!.Value).Station;
                if (entManager.TryGetComponent<StationEmergencyShuttleComponent>(station, out var stationEvac))
                {
                    var shuttlePath = stationEvac.EmergencyShuttlePath;
#pragma warning disable NUnit2045
                    Assert.That(mapLoader.TryLoad(shuttleMap, shuttlePath.ToString(), out var roots));
                    EntityUid shuttle = default!;
                    Assert.DoesNotThrow(() =>
                    {
                        shuttle = roots.First(uid => entManager.HasComponent<MapGridComponent>(uid));
                    }, $"Failed to load {shuttlePath}");
                    // TODO RMC14 we don't use this shit!
                    // Assert.That(
                    //     shuttleSystem.TryFTLDock(shuttle,
                    //         entManager.GetComponent<ShuttleComponent>(shuttle), targetGrid.Value),
                    //     $"Unable to dock {shuttlePath} to {mapProto}");
#pragma warning restore NUnit2045
                }

                mapManager.DeleteMap(shuttleMap);

                if (entManager.HasComponent<StationJobsComponent>(station))
                {
                    // Test that the map has valid latejoin spawn points or container spawn points
                    if (!NoSpawnMaps.Contains(mapProto))
                    {
                        var lateSpawns = 0;

                        lateSpawns += GetCountLateSpawn<SpawnPointComponent>(gridUids, entManager);
                        lateSpawns += GetCountLateSpawn<ContainerSpawnPointComponent>(gridUids, entManager);

                        Assert.That(lateSpawns, Is.GreaterThan(0), $"Found no latejoin spawn points on {mapProto}");
                    }

                    // Test all availableJobs have spawnPoints
                    // This is done inside gamemap test because loading the map takes ages and we already have it.
                    var comp = entManager.GetComponent<StationJobsComponent>(station);
                    var jobs = new HashSet<ProtoId<JobPrototype>>(comp.SetupAvailableJobs.Keys);

                    var spawnPoints = entManager.EntityQuery<SpawnPointComponent>()
                        .Where(x => x.SpawnType == SpawnPointType.Job && x.Job != null)
                        .Select(x => x.Job.Value);

                    jobs.ExceptWith(spawnPoints);

                    spawnPoints = entManager.EntityQuery<ContainerSpawnPointComponent>()
                        .Where(x => x.SpawnType is SpawnPointType.Job or SpawnPointType.Unset && x.Job != null)
                        .Select(x => x.Job.Value);

                    jobs.ExceptWith(spawnPoints);

                    Assert.That(jobs, Is.Empty, $"There is no spawnpoints for {string.Join(", ", jobs)} on {mapProto}.");
                }

                try
                {
                    mapManager.DeleteMap(mapId);
                }
                catch (Exception ex)
                {
                    throw new Exception($"Failed to delete map {mapProto}", ex);
                }
            });
            await server.WaitRunTicks(1);

            await pair.CleanReturnAsync();
        }



        private static int GetCountLateSpawn<T>(List<EntityUid> gridUids, IEntityManager entManager)
            where T : ISpawnPoint, IComponent
        {
            var resultCount = 0;
            var queryPoint = entManager.AllEntityQueryEnumerator<T, TransformComponent>();
#nullable enable
            while (queryPoint.MoveNext(out T? comp, out var xform))
            {
                var spawner = (ISpawnPoint) comp;

                if (spawner.SpawnType is not SpawnPointType.LateJoin
                || xform.GridUid == null
                || !gridUids.Contains(xform.GridUid.Value))
                {
                    continue;
                }
#nullable disable
                resultCount++;
                break;
            }

            return resultCount;
        }

        [Test]
        public async Task AllMapsTested()
        {
            await using var pair = await PoolManager.GetServerClient();
            var server = pair.Server;
            var protoMan = server.ResolveDependency<IPrototypeManager>();

            var gameMaps = protoMan.EnumeratePrototypes<GameMapPrototype>()
                .Where(x => !pair.IsTestPrototype(x))
                .Select(x => x.ID)
                .ToHashSet();

            Assert.That(gameMaps.Remove(PoolManager.TestMap));

            Assert.That(gameMaps, Is.EquivalentTo(GameMaps.ToHashSet()), "Game map prototype missing from test cases.");

            await pair.CleanReturnAsync();
        }

        [Test]
        public async Task NonGameMapsLoadableTest()
        {
            await using var pair = await PoolManager.GetServerClient();
            var server = pair.Server;

            var mapLoader = server.ResolveDependency<IEntitySystemManager>().GetEntitySystem<MapLoaderSystem>();
            var mapManager = server.ResolveDependency<IMapManager>();
            var resourceManager = server.ResolveDependency<IResourceManager>();
            var protoManager = server.ResolveDependency<IPrototypeManager>();
            var cfg = server.ResolveDependency<IConfigurationManager>();
            var mapSystem = server.System<SharedMapSystem>();
            Assert.That(cfg.GetCVar(CCVars.GridFill), Is.False);

            var gameMaps = protoManager.EnumeratePrototypes<GameMapPrototype>().Select(o => o.MapPath).ToHashSet();

            var mapFolder = new ResPath("/Maps");
            var maps = resourceManager
                .ContentFindFiles(mapFolder)
                .Where(filePath => filePath.Extension == "yml" && !filePath.Filename.StartsWith(".", StringComparison.Ordinal))
                .ToArray();

            var mapNames = new List<string>();
            foreach (var map in maps)
            {
                if (gameMaps.Contains(map))
                    continue;

                var rootedPath = map.ToRootedPath();
                if (SkipTestMaps && rootedPath.ToString().StartsWith(TestMapsPath, StringComparison.Ordinal))
                {
                    continue;
                }
                mapNames.Add(rootedPath.ToString());
            }

            await server.WaitPost(() =>
            {
                Assert.Multiple(() =>
                {
                    foreach (var mapName in mapNames)
                    {
                        mapSystem.CreateMap(out var mapId);
                        try
                        {
                            Assert.That(mapLoader.TryLoad(mapId, mapName, out _));
                        }
                        catch (Exception ex)
                        {
                            throw new Exception($"Failed to load map {mapName}", ex);
                        }

                        try
                        {
                            mapManager.DeleteMap(mapId);
                        }
                        catch (Exception ex)
                        {
                            throw new Exception($"Failed to delete map {mapName}", ex);
                        }
                    }
                });
            });

            await server.WaitRunTicks(1);
            await pair.CleanReturnAsync();
        }
    }
}<|MERGE_RESOLUTION|>--- conflicted
+++ resolved
@@ -62,19 +62,15 @@
             "Train",
             "Oasis",
             "Cog",
-<<<<<<< HEAD
-            "Oasis",
+            "Gate",
+            "Amber",
+            "Loop",
+            "Plasma",
+            "Elkridge",
             "RMCDev",
             // "Savannah",
             "Almayer",
             "RMCAdminFax",
-=======
-            "Gate",
-            "Amber",
-            "Loop",
-            "Plasma",
-            "Elkridge"
->>>>>>> 671ab10b
         };
 
         /// <summary>
