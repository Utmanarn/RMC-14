--- conflicted
+++ resolved
@@ -234,14 +234,11 @@
                 "GhostRoleMobSpawner",
                 "NukeOperativeSpawner",
                 "TimedSpawner",
-<<<<<<< HEAD
+                // makes an announcement on mapInit.
+                "AnnounceOnSpawn",
 
                 // Spreads weeds
                 "HiveCore"
-=======
-                // makes an announcement on mapInit.
-                "AnnounceOnSpawn",
->>>>>>> 89448d4d
             };
 
             Assert.That(server.CfgMan.GetCVar(CVars.NetPVS), Is.False);
