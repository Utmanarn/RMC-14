--- conflicted
+++ resolved
@@ -426,10 +426,6 @@
             throw new InvalidOperationException("Already initialized");
 
         _initialized = true;
-<<<<<<< HEAD
-        CMPrototypeExtensions.FilterCM = false;
-        DiscoverTestPrototypes(assembly);
-=======
         _contentAssemblies =
         [
             typeof(Shared.Entry.EntryPoint).Assembly,
@@ -439,11 +435,11 @@
         _contentAssemblies.UnionWith(extraAssemblies);
 
         _testPrototypes.Clear();
+        CMPrototypeExtensions.FilterCM = false;
         DiscoverTestPrototypes(typeof(PoolManager).Assembly);
         foreach (var assembly in extraAssemblies)
         {
             DiscoverTestPrototypes(assembly);
         }
->>>>>>> 594a8982
     }
 }