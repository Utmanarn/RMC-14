--- conflicted
+++ resolved
@@ -35,14 +35,9 @@
 # Displayed in chat to admins when a player leaves
 player-leave-message = Player {$name} left.
 
-<<<<<<< HEAD
 latejoin-arrival-announcement = {$character} ({$job}) has awakened from hypersleep!
+latejoin-arrival-announcement-special = {$job} {$character} on deck!
 latejoin-arrival-sender = Ship
-=======
-latejoin-arrival-announcement = {$character} ({$job}) { CONJUGATE-HAVE($entity) } arrived at the station!
-latejoin-arrival-announcement-special = {$job} {$character} on deck!
-latejoin-arrival-sender = Station
->>>>>>> 928877f0
 latejoin-arrivals-direction = A shuttle transferring you to your station will arrive shortly.
 latejoin-arrivals-direction-time = A shuttle transferring you to your station will arrive in {$time}.
 latejoin-arrivals-dumped-from-shuttle = A mysterious force prevents you from leaving with the arrivals shuttle.
