--- conflicted
+++ resolved
@@ -87,11 +87,8 @@
     netsync: false
     radius: 1.1 #smallest possible
     color: orange
-<<<<<<< HEAD
+  - type: ItemTogglePointLight
   - type: RMCLighter
-=======
-  - type: ItemTogglePointLight
->>>>>>> 928877f0
 
 - type: entity
   name: cheap lighter
