--- conflicted
+++ resolved
@@ -47,7 +47,6 @@
         reagents:
         - ReagentId: Fiber
           Quantity: 1
-<<<<<<< HEAD
   - type: FixedIdentity
     name: paper
     whitelist:
@@ -57,7 +56,6 @@
     whitelist:
       components:
       - Xeno
-=======
   - type: Item
     size: Tiny
 
@@ -88,7 +86,6 @@
         type: PaperBoundUserInterface
   - type: FaxableObject
   - type: PaperVisuals
->>>>>>> e4864ac4
 
 - type: entity
   name: paper scrap
