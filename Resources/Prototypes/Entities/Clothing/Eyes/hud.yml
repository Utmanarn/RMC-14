- type: entity
  id: ShowSecurityIcons
  abstract: true
  categories: [ HideSpawnMenu ]
  components:
  - type: ShowJobIcons
  - type: ShowMindShieldIcons
  - type: ShowCriminalRecordIcons

- type: entity
  id: ShowMedicalIcons
  abstract: true
  categories: [ HideSpawnMenu ]
  components:
  - type: ShowHealthBars
<<<<<<< HEAD
    damageContainers:
    - Biological
  - type: HolocardScanner # TODO RMC14 add this to RMC14 medical hud instead
=======
>>>>>>> 671ab10b
  - type: ShowHealthIcons

- type: entity
  parent: ClothingEyesBase
  id: ClothingEyesHudDiagnostic
  name: diagnostic hud
  description: A heads-up display capable of analyzing the integrity and status of robotics and exosuits. Made out of see-borg-ium.
  components:
  - type: Sprite
    sprite: Clothing/Eyes/Hud/diag.rsi
  - type: Clothing
    sprite: Clothing/Eyes/Hud/diag.rsi
  - type: ShowHealthBars
    damageContainers:
    - Inorganic
    - Silicon

- type: entity
  parent: [ClothingEyesBase, ShowMedicalIcons]
  id: ClothingEyesHudMedical
  name: medical hud
  description: A heads-up display that scans the humanoids in view and provides accurate data about their health status.
  components:
  - type: Sprite
    sprite: Clothing/Eyes/Hud/med.rsi
  - type: Clothing
    sprite: Clothing/Eyes/Hud/med.rsi
  - type: Tag
    tags:
    - HudMedical

- type: entity
  parent: [ClothingEyesBase, ShowSecurityIcons, BaseRestrictedContraband]
  id: ClothingEyesHudSecurity
  name: security hud
  description: A heads-up display that scans the humanoids in view and provides accurate data about their ID status and security records.
  components:
  - type: Sprite
    sprite: Clothing/Eyes/Hud/sec.rsi
  - type: Clothing
    sprite: Clothing/Eyes/Hud/sec.rsi
  - type: Tag
    tags:
    - HudSecurity

- type: entity
  parent: [ClothingEyesBase, BaseCommandContraband]
  id: ClothingEyesHudCommand
  name: administration hud
  description: A heads-up display that scans the humanoids in view and provides accurate data about their ID status.
  components:
  - type: Sprite
    sprite: Clothing/Eyes/Hud/command.rsi
  - type: Clothing
    sprite: Clothing/Eyes/Hud/command.rsi
  - type: ShowJobIcons

- type: entity
  parent: ClothingEyesBase
  id: ClothingEyesHudBeer
  name: beer goggles
  description: A pair of sunHud outfitted with apparatus to scan reagents, as well as providing an innate understanding of liquid viscosity while in motion.
  components:
  - type: Sprite
    sprite: Clothing/Eyes/Hud/beergoggles.rsi
  - type: Clothing
    sprite: Clothing/Eyes/Hud/beergoggles.rsi
  - type: ShowThirstIcons
  - type: StealTarget
    stealGroup: ClothingEyesHudBeer
  - type: SolutionScanner

- type: entity
  parent: ClothingEyesBase
  id: ClothingEyesHudFriedOnion
  name: fried onion goggles
  description: Filler
  components:
  - type: Sprite
    sprite: Clothing/Eyes/Hud/friedonion.rsi
  - type: Clothing
    sprite: Clothing/Eyes/Hud/friedonion.rsi
  - type: ShowHungerIcons
  - type: Food
  - type: SolutionContainerManager
    solutions:
      food:
        maxVol: 3
        reagents:
        - ReagentId: Nutriment
          Quantity: 3
  - type: FlavorProfile
    flavors:
      - onion
      - greasey

- type: entity
  parent: ClothingEyesBase
  id: ClothingEyesHudOnionBeer
  name: thungerst goggles
  description: Filler
  components:
  - type: Sprite
    sprite: Clothing/Eyes/Hud/onionbeer.rsi
  - type: Clothing
    sprite: Clothing/Eyes/Hud/onionbeer.rsi
  - type: ShowHungerIcons
  - type: ShowThirstIcons

- type: entity
  parent: [ClothingEyesBase, ShowMedicalIcons]
  id: ClothingEyesHudMedOnion
  name: medonion hud
  description: Filler
  components:
  - type: Sprite
    sprite: Clothing/Eyes/Hud/medonion.rsi
  - type: Clothing
    sprite: Clothing/Eyes/Hud/medonion.rsi
  - type: ShowHungerIcons

- type: entity
  parent: [ClothingEyesBase, ShowMedicalIcons]
  id: ClothingEyesHudMedOnionBeer
  name: medthungerst hud
  description: Filler
  components:
  - type: Sprite
    sprite: Clothing/Eyes/Hud/medonionbeer.rsi
  - type: Clothing
    sprite: Clothing/Eyes/Hud/medonionbeer.rsi
  - type: ShowHungerIcons
  - type: ShowThirstIcons

- type: entity
  parent: [ClothingEyesBase, ShowSecurityIcons, ShowMedicalIcons, BaseSecurityCommandContraband]
  id: ClothingEyesHudMedSec
  name: medsec hud
  description: An eye display that looks like a mixture of medical and security huds.
  components:
  - type: Sprite
    sprite: Clothing/Eyes/Hud/medsec.rsi
  - type: Clothing
    sprite: Clothing/Eyes/Hud/medsec.rsi
  - type: Construction
    graph: HudMedSec
    node: medsecHud

- type: entity
  parent: [ClothingEyesBase, ShowSecurityIcons, ShowMedicalIcons]
  id: ClothingEyesHudMultiversal
  name: multiversal hud
  description: Filler
  components:
  - type: Sprite
    sprite: Clothing/Eyes/Hud/medsecengi.rsi
  - type: Clothing
    sprite: Clothing/Eyes/Hud/medsecengi.rsi
  - type: ShowHealthBars
    damageContainers:
    - Biological
    - Inorganic
  - type: ShowSyndicateIcons

- type: entity
  parent: [ClothingEyesBase, ShowSecurityIcons, ShowMedicalIcons]
  id: ClothingEyesHudOmni
  name: omni hud
  description: Filler
  components:
  - type: Sprite
    sprite: Clothing/Eyes/Hud/omni.rsi
  - type: Clothing
    sprite: Clothing/Eyes/Hud/omni.rsi
  - type: ShowHealthBars
    damageContainers:
    - Biological
    - Inorganic
  - type: ShowHungerIcons
  - type: ShowThirstIcons
  - type: ShowSyndicateIcons

- type: entity
  parent: [ClothingEyesBase, ShowSecurityIcons, BaseSyndicateContraband]
  id: ClothingEyesHudSyndicate
  name: syndicate visor
  description: The syndicate's professional head-up display, designed for better detection of humanoids and their subsequent elimination.
  components:
  - type: Sprite
    sprite: Clothing/Eyes/Hud/synd.rsi
  - type: Clothing
    sprite: Clothing/Eyes/Hud/synd.rsi
  - type: ShowSyndicateIcons

- type: entity
  parent: [ClothingEyesBase, ShowSecurityIcons, BaseSyndicateContraband]
  id: ClothingEyesHudSyndicateAgent
  name: syndicate agent visor
  description: The Syndicate Agent's professional heads-up display, designed for quick diagnosis of their team's status.
  components:
  - type: Sprite
    sprite: Clothing/Eyes/Hud/syndagent.rsi
  - type: Clothing
    sprite: Clothing/Eyes/Hud/syndagent.rsi
  - type: ShowSyndicateIcons
  - type: ShowHealthBars

- type: entity
  parent: [ClothingEyesGlassesSunglasses, ShowSecurityIcons]
  id: ClothingEyesGlassesHiddenSecurity
  suffix: Syndicate

- type: entity
  parent: [ClothingEyesHudMedical, ClothingHeadEyeBaseFlippable]
  id: ClothingEyesEyepatchHudMedical
  name: medical hud eyepatch
  description: A heads-up display that scans the humanoids in view and provides accurate data about their health status. For true patriots.
  components:
  - type: Sprite
    sprite: Clothing/Eyes/Hud/medpatch.rsi
  - type: Clothing
    sprite: Clothing/Eyes/Hud/medpatch.rsi

- type: entity
  parent: [ClothingEyesEyepatchHudMedical, ClothingHeadEyeBaseFlipped]
  id: ClothingEyesEyepatchHudMedicalFlipped
  name: medical hud eyepatch

- type: entity
  parent: [ClothingEyesHudSecurity, ClothingHeadEyeBaseFlippable]
  id: ClothingEyesEyepatchHudSecurity
  name: security hud eyepatch
  description: A heads-up display that scans the humanoids in view and provides accurate data about their ID status and security records. For true patriots.
  components:
  - type: Sprite
    sprite: Clothing/Eyes/Hud/secpatch.rsi
  - type: Clothing
    sprite: Clothing/Eyes/Hud/secpatch.rsi

- type: entity
  parent: [ClothingEyesEyepatchHudSecurity,  ClothingHeadEyeBaseFlipped]
  id: ClothingEyesEyepatchHudSecurityFlipped
  name: security hud eyepatch

- type: entity
  parent: [ClothingEyesHudBeer, ClothingHeadEyeBaseFlippable]
  id: ClothingEyesEyepatchHudBeer
  name: beer hud eyepatch
  description: A pair of sunHud outfitted with apparatus to scan reagents, as well as providing an innate understanding of liquid viscosity while in motion. For true patriots.
  components:
  - type: Sprite
    sprite: Clothing/Eyes/Hud/beerpatch.rsi
  - type: Clothing
    sprite: Clothing/Eyes/Hud/beerpatch.rsi

- type: entity
  parent: [ClothingEyesEyepatchHudBeer, ClothingHeadEyeBaseFlipped]
  id: ClothingEyesEyepatchHudBeerFlipped
  name: beer hud eyepatch

- type: entity
  parent: [ClothingEyesHudDiagnostic, ClothingHeadEyeBaseFlippable]
  id: ClothingEyesEyepatchHudDiag
  name: diagnostic hud eyepatch
  description: A heads-up display capable of analyzing the integrity and status of robotics and exosuits. Made out of see-borg-ium.
  components:
  - type: Sprite
    sprite: Clothing/Eyes/Hud/diagpatch.rsi
  - type: Clothing
    sprite: Clothing/Eyes/Hud/diagpatch.rsi

- type: entity
  parent: [ClothingEyesEyepatchHudDiag, ClothingHeadEyeBaseFlipped]
  id: ClothingEyesEyepatchHudDiagFlipped
  name: diagnostic hud eyepatch<|MERGE_RESOLUTION|>--- conflicted
+++ resolved
@@ -13,13 +13,8 @@
   categories: [ HideSpawnMenu ]
   components:
   - type: ShowHealthBars
-<<<<<<< HEAD
-    damageContainers:
-    - Biological
+  - type: ShowHealthIcons
   - type: HolocardScanner # TODO RMC14 add this to RMC14 medical hud instead
-=======
->>>>>>> 671ab10b
-  - type: ShowHealthIcons
 
 - type: entity
   parent: ClothingEyesBase
