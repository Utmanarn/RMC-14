- type: entity
  abstract: true
  id: BaseStationNanotrasen
  components:
    - type: NpcFactionMember
      factions:
        - NanoTrasen

- type: entity
  id: StandardNanotrasenStation
  parent:
    - BaseStation
    - BaseStationNews
    - BaseStationCargo
    - BaseStationJobsSpawning
    - BaseStationRecords
    - BaseStationArrivals
    - BaseStationGateway
    - BaseStationShuttles
    - BaseStationCentcomm
    - BaseStationEvacuation
    - BaseStationAlertLevels
    - BaseStationMagnet
    - BaseStationExpeditions
    - BaseStationSiliconLawCrewsimov
    - BaseStationAllEventsEligible
    - BaseStationNanotrasen
<<<<<<< HEAD
#    - BaseRandomStation # TODO RMC14
=======
>>>>>>> 27665e44
  noSpawn: true
  components:
    - type: Transform

- type: entity
  id: NanotrasenCentralCommand
  parent:
    - BaseStation
    - BaseStationAlertLevels
    - BaseStationNanotrasen
  noSpawn: true
  components:
    - type: Transform

- type: entity
  id: StandardStationArena
  parent:
  - BaseStation
  - BaseStationJobsSpawning
  - BaseStationRecords
  - BaseStationNanotrasen
  noSpawn: true
  components:
    - type: Transform<|MERGE_RESOLUTION|>--- conflicted
+++ resolved
@@ -25,10 +25,6 @@
     - BaseStationSiliconLawCrewsimov
     - BaseStationAllEventsEligible
     - BaseStationNanotrasen
-<<<<<<< HEAD
-#    - BaseRandomStation # TODO RMC14
-=======
->>>>>>> 27665e44
   noSpawn: true
   components:
     - type: Transform
