- type: entity
  id: PortableScrubber
  parent: [BaseMachinePowered, SmallConstructibleMachine, StructureWheeled]
  name: portable scrubber
  description: It scrubs, portably!
  components:
  - type: Transform
    anchored: false
  - type: Physics
    bodyType: Dynamic
  - type: AtmosDevice
    joinSystem: true
  - type: Fixtures
    fixtures:
      fix1:
        shape:
          !type:PhysShapeCircle
          radius: 0.4
        density: 100
        mask:
        - MachineMask
        layer:
        - MachineLayer
  - type: Sprite
    sprite: Structures/Piping/Atmospherics/Portable/portable_scrubber.rsi
    noRot: true
    layers:
    - state: icon
      map: ["enum.PortableScrubberVisualLayers.IsRunning"]
    - state: unlit
      shader: unshaded
      map: ["enum.PowerDeviceVisualLayers.Powered"]
      visible: false
    - state: draining
      shader: unshaded
      visible: false
      map: ["enum.PortableScrubberVisualLayers.IsDraining"]
  - type: PortableScrubber
    gasMixture:
      volume: 1250
  - type: NodeContainer
    nodes:
      port:
        !type:PortablePipeNode
        nodeGroupID: Pipe
        rotationsEnabled: false
        volume: 1
  - type: ApcPowerReceiver
    powerLoad: 2000
  - type: Appearance
  - type: GenericVisualizer
    visuals:
      enum.PowerDeviceVisuals.Powered:
        enum.PowerDeviceVisualLayers.Powered:
          True: {visible: true}
          False: {visible: false}
  - type: PortableScrubberVisuals
    idleState: icon
    runningState: icon-running
    readyState: unlit
    fullState: unlit-full
  - type: AmbientSound
    enabled: false
    volume: -5
    range: 5
    sound:
      path: /Audio/Ambience/Objects/portable_scrubber.ogg
  - type: Machine
    board: PortableScrubberMachineCircuitBoard
  - type: Damageable
    damageContainer: StructuralInorganic
    damageModifierSet: Metallic
  - type: Destructible
    thresholds:
      - trigger:
          !type:DamageTrigger
          damage: 600
        behaviors:
          - !type:DoActsBehavior
            acts: [ "Destruction" ]
      - trigger:
          !type:DamageTrigger
          damage: 300
        behaviors:
          - !type:PlaySoundBehavior
            sound:
              collection: MetalBreak
          - !type:SpawnEntitiesBehavior
            spawn:
              SheetSteel1:
                min: 1
                max: 3
              SheetGlass1:
                min: 1
                max: 2
          - !type:DoActsBehavior
            acts: [ "Destruction" ]
  - type: GuideHelp
    guides:
    - PortableScrubber

- type: entity
  id: SpaceHeater
  parent: [BaseMachinePowered, ConstructibleMachine]
  name: space heater
  description: A bluespace technology device that alters local temperature. Commonly referred to as a "Space Heater".
  suffix: Unanchored
  components:
  - type: StationAiWhitelist
  - type: Transform
    anchored: false
  - type: Physics
    bodyType: Dynamic
  - type: AtmosDevice
    joinSystem: true
  - type: Fixtures
    fixtures:
      fix1:
        shape:
          !type:PhysShapeAabb
          bounds: "-0.15,-0.35,0.15,0.5"
        density: 100
        mask:
        - MachineMask
        layer:
        - MachineLayer
  - type: ApcPowerReceiver
    powerDisabled: true #starts off
  - type: Sprite
    sprite: Structures/Piping/Atmospherics/Portable/portable_sheater.rsi
    noRot: true
    layers:
    - state: sheaterOff
      map: ["enum.SpaceHeaterVisualLayers.Main"]
    - state: sheaterPanelOpen
      map: [ "enum.WiresVisualLayers.MaintenancePanel" ]
  - type: Appearance
  - type: GenericVisualizer
    visuals:
      enum.SpaceHeaterVisuals.State:
        SpaceHeaterVisualLayers.Main:
          Off: { state: sheaterOff }
          StandBy: { state: sheaterStandby }
          Heating: { state: sheaterHeat }
          Cooling: { state: sheaterCool }
  - type: Machine
    board: SpaceHeaterMachineCircuitBoard
  - type: WiresPanel
  - type: WiresVisuals
  - type: UserInterface
    interfaces:
      enum.SpaceHeaterUiKey.Key:
        type: SpaceHeaterBoundUserInterface
  - type: ActivatableUI
    inHandsOnly: false
    key: enum.SpaceHeaterUiKey.Key
  - type: SpaceHeater
  - type: GasThermoMachine
    temperatureTolerance: 0.2
    atmospheric: true
  - type: Damageable
    damageContainer: StructuralInorganic
    damageModifierSet: Metallic
  - type: Destructible
    thresholds:
      - trigger:
          !type:DamageTrigger
          damage: 600
        behaviors:
          - !type:DoActsBehavior
            acts: [ "Destruction" ]
      - trigger:
          !type:DamageTrigger
          damage: 300
        behaviors:
          - !type:PlaySoundBehavior
            sound:
              collection: MetalBreak
          - !type:SpawnEntitiesBehavior
            spawn:
              SheetSteel1:
                min: 1
                max: 3
          - !type:DoActsBehavior
            acts: [ "Destruction" ]
<<<<<<< HEAD
  - type: ActivatableUIBlacklist
    blacklist:
      components:
      - Xeno
=======
  - type: GuideHelp
    guides:
    - Thermomachines
>>>>>>> e4864ac4

- type: entity
  parent: SpaceHeater
  id: SpaceHeaterAnchored
  suffix: Anchored
  components:
  - type: Transform
    anchored: true
  - type: Physics
    bodyType: Static

- type: entity
  parent: SpaceHeaterAnchored
  id: SpaceHeaterEnabled
  suffix: Anchored, Enabled
  components:
  - type: ApcPowerReceiver
    powerDisabled: false<|MERGE_RESOLUTION|>--- conflicted
+++ resolved
@@ -183,16 +183,13 @@
                 max: 3
           - !type:DoActsBehavior
             acts: [ "Destruction" ]
-<<<<<<< HEAD
+  - type: GuideHelp
+    guides:
+    - Thermomachines
   - type: ActivatableUIBlacklist
     blacklist:
       components:
       - Xeno
-=======
-  - type: GuideHelp
-    guides:
-    - Thermomachines
->>>>>>> e4864ac4
 
 - type: entity
   parent: SpaceHeater
