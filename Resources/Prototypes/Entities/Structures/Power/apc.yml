- type: entity
  categories: [ HideSpawnMenu ]
  id: BaseAPC
  name: APC
  description: A control terminal for the area's electrical systems.
  placement:
    mode: SnapgridCenter
  components:
  - type: StationAiWhitelist
  - type: AmbientOnPowered
  - type: AmbientSound
    volume: -9
    range: 2
    sound:
      path: /Audio/Ambience/Objects/hdd_buzz.ogg
  - type: PointLight
    radius: 1.5
    energy: 1.6
    color: "#3db83b"
    castShadows: false
    netsync: false
  - type: Clickable
  - type: AccessReader
    access: [["Engineering"]]
  - type: InteractionOutline
  - type: Transform
    anchored: true
  - type: Sprite
    drawdepth: WallMountedItems
    sprite: Structures/Power/apc.rsi
    layers:
    - state: base
    - state: panel
      map: ["enum.WiresVisualLayers.MaintenancePanel"]
      visible: false
    - state: display-charging
      shader: unshaded
      map: ["enum.ApcVisualLayers.ChargeState"]
    - state: lock0-locked
      shader: unshaded
      map: ["enum.ApcVisualLayers.InterfaceLock"]
      visible: false
    - state: lock1-locked
      shader: unshaded
      map: ["enum.ApcVisualLayers.PanelLock"]
      visible: false
    - state: lock1-locked #when these are implemented get actual sprites.
      shader: unshaded
      map: ["enum.ApcVisualLayers.Equipment"]
      visible: false
    - state: lock1-locked
      shader: unshaded
      map: ["enum.ApcVisualLayers.Lighting"]
      visible: false
    - state: lock1-locked
      shader: unshaded
      map: ["enum.ApcVisualLayers.Environment"]
      visible: false
  - type: Appearance
  - type: ApcVisuals
  - type: Battery
    maxCharge: 50000
    startingCharge: 0
  - type: ExaminableBattery
  - type: NodeContainer
    examinable: true
    nodes:
      input:
        !type:CableDeviceNode
        nodeGroupID: MVPower
      output:
        !type:CableDeviceNode
        nodeGroupID: Apc
  - type: PowerMonitoringDevice
    group: APC
    sourceNode: input
    loadNode: output
    collectionName: apc
    sprite: Structures/Power/apc.rsi
    state: static
  - type: BatteryCharger
    voltage: Medium
  - type: PowerProvider
    voltage: Apc
  - type: Apc
    voltage: Apc
  - type: ExtensionCableProvider
  - type: UserInterface
    interfaces:
      enum.ApcUiKey.Key:
        type: ApcBoundUserInterface
  - type: ActivatableUI
    inHandsOnly: false
    key: enum.ApcUiKey.Key
  - type: Construction
    graph: APC
    node: apc
  - type: PowerNetworkBattery
    maxSupply: 10000
    maxChargeRate: 5000
    supplyRampTolerance: 1000
    supplyRampRate: 500
  - type: WallMount
  - type: WiresPanel
  - type: WiresVisuals
  - type: Damageable
    damageContainer: StructuralInorganic
    damageModifierSet: StructuralMetallicStrong
  - type: Destructible
    thresholds:
    - trigger:
        !type:DamageTrigger
        damage: 200
      behaviors: #excess damage, don't spawn entities.
      - !type:DoActsBehavior
        acts: [ "Destruction" ]
      - !type:PlaySoundBehavior
        sound:
          collection: MetalGlassBreak
    - trigger:
        !type:DamageTrigger
        damage: 50
      behaviors:
      - !type:SpawnEntitiesBehavior
        spawn:
          SheetSteel1:
            min: 1
            max: 1
      - !type:DoActsBehavior
        acts: [ "Destruction" ]
      - !type:PlaySoundBehavior
        sound:
          collection: MetalGlassBreak
  - type: StationInfiniteBatteryTarget
  - type: Electrified
    onHandInteract: false
    onInteractUsing: false
    onBump: false
    requirePower: true
    mediumVoltageNode: input
    lowVoltageNode: output
  - type: LightningTarget
    priority: 1
  - type: StaticPrice
    price: 500
<<<<<<< HEAD
  - type: Corrodible
    isCorrodible: false
=======
  - type: GuideHelp
    guides:
    - VoltageNetworks
    - Power
>>>>>>> e4864ac4

# APC under construction
- type: entity
  categories: [ HideSpawnMenu ]
  id: APCFrame
  name: APC frame
  description: A control terminal for the area's electrical systems, lacking the electronics.
  placement:
    mode: SnapgridCenter
  components:
  - type: Clickable
  - type: InteractionOutline
  - type: Transform
    anchored: true
  - type: Sprite
    drawdepth: WallMountedItems
    sprite: Structures/Power/apc.rsi
    state: frame
  - type: Construction
    graph: APC
    node: apcFrame
  - type: WallMount
  - type: Damageable
    damageContainer: StructuralInorganic
    damageModifierSet: StructuralMetallic
  - type: Destructible
    thresholds:
    - trigger:
        !type:DamageTrigger
        damage: 200
      behaviors: #excess damage, don't spawn entities.
      - !type:DoActsBehavior
        acts: [ "Destruction" ]
    - trigger:
        !type:DamageTrigger
        damage: 50
      behaviors:
      - !type:SpawnEntitiesBehavior
        spawn:
          SheetSteel1:
            min: 1
            max: 1
      - !type:PlaySoundBehavior
        sound:
          collection: MetalBreak
      - !type:DoActsBehavior
        acts: [ "Destruction" ]

# Constructed APC
- type: entity
  parent: BaseAPC
  id: APCConstructed
  suffix: Open
  components:
  - type: WiresPanel
    open: true

# APCs in use
- type: entity
  parent: BaseAPC
  id: APCBasic
  suffix: Basic, 50kJ
  components:
  - type: Battery
    maxCharge: 50000
    startingCharge: 50000

- type: entity
  parent: BaseAPC
  id: APCHighCapacity
  suffix: High Capacity, 100kJ
  components:
  - type: Battery
    maxCharge: 100000
    startingCharge: 100000

- type: entity
  parent: BaseAPC
  id: APCSuperCapacity
  suffix: Super Capacity, 150kJ
  components:
  - type: Battery
    maxCharge: 150000
    startingCharge: 150000

- type: entity
  parent: BaseAPC
  id: APCHyperCapacity
  suffix: Hyper Capacity, 200kJ
  components:
  - type: Battery
    maxCharge: 200000
    startingCharge: 200000<|MERGE_RESOLUTION|>--- conflicted
+++ resolved
@@ -143,15 +143,12 @@
     priority: 1
   - type: StaticPrice
     price: 500
-<<<<<<< HEAD
-  - type: Corrodible
-    isCorrodible: false
-=======
   - type: GuideHelp
     guides:
     - VoltageNetworks
     - Power
->>>>>>> e4864ac4
+  - type: Corrodible
+    isCorrodible: false
 
 # APC under construction
 - type: entity
