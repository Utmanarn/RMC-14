- type: entity
  name: toilet
  id: BaseToilet
  parent: [ DisposalUnitBase, SeatBase ]
  description: The HT-451, a torque rotation-based, waste disposal unit for small matter. This one seems remarkably clean.
  abstract: true
  components:
  - type: Sprite
    sprite: Structures/Furniture/toilet.rsi
    layers:
    - state: condisposal
      map: [ "enum.DisposalUnitVisualLayers.Unanchored" ]
    - state: disposal
      map: [ "enum.DisposalUnitVisualLayers.Base" ]
    - state: disposal-flush
      map: [ "enum.DisposalUnitVisualLayers.OverlayFlush" ]
    - state: dispover-charge
      map: [ "enum.DisposalUnitVisualLayers.OverlayCharging" ]
    - state: dispover-ready
      map: [ "enum.DisposalUnitVisualLayers.OverlayReady" ]
    - state: dispover-full
      map: [ "enum.DisposalUnitVisualLayers.OverlayFull" ]
    - state: dispover-handle
      map: [ "enum.DisposalUnitVisualLayers.OverlayEngaged" ]
    - map: [ "DoorVisualState.DoorOpen" ]
    - map: [ "SeatVisualState.SeatUp" ]
  - type: Rotatable
  - type: Transform
    noRot: false
  - type: Strap
    whitelist:
      components:
      - HumanoidAppearance
  - type: DisposalUnit
    autoEngageEnabled: false
    noUI: true
    blacklist:
      components:
      - HumanoidAppearance
      - Plunger
      - SolutionTransfer
    whitelist:
      components:
      - Item
    soundFlush: /Audio/Effects/Fluids/flush.ogg
    soundInsert: /Audio/Effects/Fluids/splash.ogg
  - type: Toilet
  - type: ContainerContainer
    containers:
      stash: !type:ContainerSlot {}
      disposals: !type:Container
  - type: Physics
    bodyType: Static
  - type: Fixtures
    fixtures:
      fix1:
        shape:
          !type:PhysShapeCircle
          radius: 0.4
        density: 190
        mask:
        - MachineMask
        layer:
        - None
  - type: PlungerUse
  - type: Appearance
  - type: SecretStash
    secretStashName: secret-stash-toilet
  - type: ToolOpenable
    openToolQualityNeeded: Prying
    closeToolQualityNeeded: Prying
    name: secret-stash-toilet
  - type: Drain
    autoDrain: false
  - type: StaticPrice
    price: 100
  - type: UserInterface
    interfaces:
      enum.DisposalUnitUiKey.Key:
        type: DisposalUnitBoundUserInterface
  - type: RatKingRummageable
  - type: SolutionContainerManager
    solutions:
      drainBuffer:
        maxVol: 100
      tank:
        maxVol: 500
  - type: SolutionRegeneration
    solution: tank
    generated:
      reagents:
      - ReagentId: Water
        Quantity: 1
  - type: DrainableSolution
    solution: tank
  - type: ReagentTank
  - type: DumpableSolution
    solution: drainBuffer
  - type: GenericVisualizer
    visuals:
      enum.ToiletVisuals.SeatVisualState:
        SeatVisualState.SeatUp:
          SeatUp: { state: disposal-up }
          SeatDown: { state: disposal-down }
<<<<<<< HEAD
      enum.StashVisuals.DoorVisualState:
        DoorVisualState.DoorOpen:
          DoorOpen: { state: disposal-open }
          DoorClosed: { state: disposal-closed }
  - type: Anchorable
    flags:
    - Anchorable
=======
      enum.ToolOpenableVisuals.ToolOpenableVisualState:
        ToolOpenableVisualState.StashOpen:
          Open: { state: disposal-open }
          Closed: { state: disposal-closed }

- type: entity
  name: toilet
  description: The HT-451, a torque rotation-based, waste disposal unit for small matter. This one seems remarkably clean.
  id: ToiletEmpty
  parent: BaseToilet
  suffix: Empty
  components:
  - type: Construction
    graph: Toilet
    node: toilet
>>>>>>> ed7ae5c6

- type: entity
  id: ToiletDirtyWater
  parent: ToiletEmpty
  suffix: Dirty Water
  components:
  - type: SolutionContainerManager
    solutions:
      drainBuffer:
        maxVol: 100
      tank:
        maxVol: 500
        reagents:
        - ReagentId: Water
          Quantity: 180
        - ReagentId: GastroToxin
          Quantity: 20

- type: entity
  id: ToiletGoldenEmpty
  parent: BaseToilet
  name: golden toilet
  description: The HT-451G is the gold version of the device. It says on the side that it is made of the purest Mercurian gold and a real leather seat.
  suffix: Empty
  components:
  - type: Sprite
    sprite: Structures/Furniture/golden_toilet.rsi
  - type: StaticPrice
    price: 1500
  - type: Destructible
    thresholds:
    - trigger:
        !type:DamageTrigger
        damage: 200
      behaviors:
      - !type:DoActsBehavior
        acts: [ "Destruction" ]
    - trigger:
        !type:DamageTrigger
        damage: 100
      behaviors:
      - !type:DoActsBehavior
        acts: ["Destruction"]
      - !type:PlaySoundBehavior
        sound:
          collection: MetalBreak
          params:
            volume: -6
      - !type:SpawnEntitiesBehavior
        spawn:
          IngotGold1:
            min: 5
            max: 5

- type: entity
  id: ToiletGoldenDirtyWater
  parent: ToiletGoldenEmpty
  suffix: Dirty Water, StealTarget
  components:
  - type: StealTarget
    stealGroup: ToiletGoldenDirtyWater
  - type: SolutionContainerManager
    solutions:
      drainBuffer:
        maxVol: 100
      tank:
        maxVol: 500
        reagents:
        - ReagentId: Water
          Quantity: 160
        - ReagentId: Gold
          Quantity: 20
        - ReagentId: GastroToxin
          Quantity: 20<|MERGE_RESOLUTION|>--- conflicted
+++ resolved
@@ -102,19 +102,13 @@
         SeatVisualState.SeatUp:
           SeatUp: { state: disposal-up }
           SeatDown: { state: disposal-down }
-<<<<<<< HEAD
-      enum.StashVisuals.DoorVisualState:
-        DoorVisualState.DoorOpen:
-          DoorOpen: { state: disposal-open }
-          DoorClosed: { state: disposal-closed }
-  - type: Anchorable
-    flags:
-    - Anchorable
-=======
       enum.ToolOpenableVisuals.ToolOpenableVisualState:
         ToolOpenableVisualState.StashOpen:
           Open: { state: disposal-open }
           Closed: { state: disposal-closed }
+  - type: Anchorable
+    flags:
+    - Anchorable
 
 - type: entity
   name: toilet
@@ -126,7 +120,6 @@
   - type: Construction
     graph: Toilet
     node: toilet
->>>>>>> ed7ae5c6
 
 - type: entity
   id: ToiletDirtyWater
