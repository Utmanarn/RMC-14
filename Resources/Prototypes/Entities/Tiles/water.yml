- type: entity
  id: FloorWaterEntity
  name: water
  description: A real thirst quencher.
  placement:
    mode: SnapgridCenter
    snap:
    - Wall
  components:
  - type: FloorOccluder
  - type: Transform
    anchored: true
  - type: SyncSprite
  - type: Clickable
  - type: Sprite
    sprite: Tiles/Planet/water.rsi
    drawdepth: BelowFloor
    layers:
      - state: shoreline_water
  - type: SolutionContainerManager
    solutions:
      pool:
        maxVol: 9999999 #.inf seems to break the whole yaml file, but would definitely be preferable.
        reagents:
        - ReagentId: Water
          Quantity: 9999999
  - type: SolutionRegeneration
    solution: tank
    generated:
      reagents:
      - ReagentId: Water
        Quantity: 100
  - type: DrainableSolution
    solution: pool
  - type: SpeedModifierContacts
    walkSpeedModifier: 0.5
    sprintSpeedModifier: 0.5
  - type: Physics
    bodyType: Static
  - type: Fixtures
    fixtures:
      fix1:
        shape:
          !type:PhysShapeAabb
          bounds: "-0.5,-0.5,0.5,0.5"
        layer:
          - SlipLayer
        mask:
          - ItemMask
        density: 1000
        hard: false
  - type: FootstepModifier
    footstepSoundCollection:
      collection: FootstepWater
      params:
        volume: 8
<<<<<<< HEAD
  - type: BlockWeeds
=======
  - type: StepTrigger
    requiredTriggeredSpeed: 0
    intersectRatio: 0.1
    blacklist:
      tags:
        - Catwalk
  - type: TileEntityEffect
    effects:
    - !type:ExtinguishReaction
>>>>>>> ed7ae5c6
<|MERGE_RESOLUTION|>--- conflicted
+++ resolved
@@ -54,9 +54,6 @@
       collection: FootstepWater
       params:
         volume: 8
-<<<<<<< HEAD
-  - type: BlockWeeds
-=======
   - type: StepTrigger
     requiredTriggeredSpeed: 0
     intersectRatio: 0.1
@@ -66,4 +63,4 @@
   - type: TileEntityEffect
     effects:
     - !type:ExtinguishReaction
->>>>>>> ed7ae5c6
+  - type: BlockWeeds