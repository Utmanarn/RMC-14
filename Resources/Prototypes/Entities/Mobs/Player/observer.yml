- type: entity
  parent: BaseMob
  id: MobObserver
  name: observer
  description: Boo!
  noSpawn: true
  components:
  - type: CargoSellBlacklist
  - type: Sprite
    overrideContainerOcclusion: true # Ghosts always show up regardless of where they're contained.
    drawdepth: Ghosts
    sprite: Mobs/Ghosts/ghost_human.rsi
    color: "#fff8"
    layers:
    - state: animated
      shader: unshaded
  - type: ContentEye
    maxZoom: 1.44,1.44
  - type: Fixtures
    fixtures:
      fix1:
        shape:
          !type:PhysShapeCircle
          radius: 0.35
        density: 15
        mask:
        - GhostImpassable
  - type: Eye
    drawFov: false
  - type: Input
    context: "ghost"
  - type: Examiner
    skipChecks: true
  - type: Ghost
  - type: GhostHearing
  - type: MovementSpeedModifier
    baseSprintSpeed: 12
    baseWalkSpeed: 8
  - type: MovementIgnoreGravity
  - type: IntrinsicRadioReceiver
  - type: ActiveRadio
<<<<<<< HEAD
    channels:
    - Binary
    - Common
    - Command
    - CentCom
    - Engineering
    - Medical
    - Science
    - Security
    - Service
    - Supply
    - Syndicate
    - Freelance
    - MarineHighCommand
    - MarineCommon
    - MarineCommand
    - MarineMedical
    - MarineEngineer
    - MarineMilitaryPolice
    - MarineRequisition
    - MarineIntel
    - MarineAlpha
    - MarineBravo
    - MarineCharlie
    - MarineDelta
    - MarineEcho
    - MarineFoxtrot
    - Colony
=======
    receiveAllChannels: true
>>>>>>> 89448d4d
    globalReceive: true
  - type: Physics
    bodyType: KinematicController
    bodyStatus: InAir
  - type: CanMoveInAir
  - type: Tag
    tags:
    - BypassInteractionRangeChecks

- type: entity
  id: ActionGhostBoo
  name: Boo!
  description: Scare your crew members because of boredom!
  noSpawn: true
  components:
  - type: InstantAction
    icon: Interface/Actions/scream.png
    checkCanInteract: false
    event: !type:BooActionEvent
    useDelay: 120

- type: entity
  id: ActionToggleLighting
  name: Toggle All Lighting
  description: Toggle all light rendering to better observe dark areas.
  noSpawn: true
  components:
  - type: InstantAction
    icon: Interface/VerbIcons/light.svg.192dpi.png
    clientExclusive: true
    checkCanInteract: false
    event: !type:ToggleLightingActionEvent

- type: entity
  id: ActionToggleFov
  name: Toggle FoV
  description: Toggles field-of-view in order to see what players see.
  noSpawn: true
  components:
  - type: InstantAction
    icon: Interface/VerbIcons/vv.svg.192dpi.png
    clientExclusive: true
    checkCanInteract: false
    event: !type:ToggleFoVActionEvent

- type: entity
  id: ActionToggleGhosts
  name: Toggle Ghosts
  description: Toggle the visibility of other ghosts.
  noSpawn: true
  components:
  - type: InstantAction
    icon: { sprite: Mobs/Ghosts/ghost_human.rsi, state: icon }
    clientExclusive: true
    checkCanInteract: false
    event: !type:ToggleGhostsActionEvent

- type: entity
  id: ActionToggleGhostHearing
  name: Toggle Ghost Hearing
  description: Toggle between hearing all messages and hearing only radio & nearby messages.
  noSpawn: true
  components:
  - type: InstantAction
    checkCanInteract: false
    icon:
      sprite: Clothing/Ears/Headsets/base.rsi
      state: icon
    iconOn: Interface/Actions/ghostHearingToggled.png
    event: !type:ToggleGhostHearingActionEvent<|MERGE_RESOLUTION|>--- conflicted
+++ resolved
@@ -39,38 +39,7 @@
   - type: MovementIgnoreGravity
   - type: IntrinsicRadioReceiver
   - type: ActiveRadio
-<<<<<<< HEAD
-    channels:
-    - Binary
-    - Common
-    - Command
-    - CentCom
-    - Engineering
-    - Medical
-    - Science
-    - Security
-    - Service
-    - Supply
-    - Syndicate
-    - Freelance
-    - MarineHighCommand
-    - MarineCommon
-    - MarineCommand
-    - MarineMedical
-    - MarineEngineer
-    - MarineMilitaryPolice
-    - MarineRequisition
-    - MarineIntel
-    - MarineAlpha
-    - MarineBravo
-    - MarineCharlie
-    - MarineDelta
-    - MarineEcho
-    - MarineFoxtrot
-    - Colony
-=======
     receiveAllChannels: true
->>>>>>> 89448d4d
     globalReceive: true
   - type: Physics
     bodyType: KinematicController
