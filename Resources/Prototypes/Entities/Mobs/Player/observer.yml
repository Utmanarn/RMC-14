--- conflicted
+++ resolved
@@ -63,7 +63,9 @@
   - type: Tag
     tags:
     - BypassInteractionRangeChecks
-<<<<<<< HEAD
+  - type: PointLight
+    radius: 6
+    enabled: false
   - type: ActiveInputMover
   - type: ShowHealthBars
     damageContainers:
@@ -90,11 +92,6 @@
     marines: true
     xenos: true
   - type: ViewIntelObjectives
-=======
-  - type: PointLight
-    radius: 6
-    enabled: false
->>>>>>> e4864ac4
 
 # proto for player ghosts specifically
 - type: entity
