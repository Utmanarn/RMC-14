--- conflicted
+++ resolved
@@ -83,13 +83,10 @@
       - map: [ "enum.HumanoidVisualLayers.LArm" ]
       - map: [ "enum.HumanoidVisualLayers.RLeg" ]
       - map: [ "enum.HumanoidVisualLayers.LLeg" ]
-<<<<<<< HEAD
       - map: [ "enum.HumanoidVisualLayers.Underwear" ]
       - map: [ "enum.HumanoidVisualLayers.Undershirt" ]
-=======
       - map: [ "enum.HumanoidVisualLayers.UndergarmentBottom" ]
       - map: [ "enum.HumanoidVisualLayers.UndergarmentTop" ]
->>>>>>> e4864ac4
       - map: [ "jumpsuit" ]
       - map: [ "enum.HumanoidVisualLayers.LHand" ]
       - map: [ "enum.HumanoidVisualLayers.RHand" ]
@@ -103,25 +100,15 @@
       - map: [ "gloves" ]
       - map: [ "shoes" ]
       - map: [ "ears" ]
-<<<<<<< HEAD
       - map: [ "outerClothing" ]
       - map: [ "enum.WebbingVisualLayers.Base" ]
       - map: [ "enum.MedalVisualLayers.Base" ]
       - map: [ "eyes" ]
       - map: [ "belt" ]
-=======
-      - map: [ "eyes" ]
-      - map: [ "belt" ]
+      - map: [ "enum.HumanoidVisualLayers.Tail" ] #in the utopian future we should probably have a wings enum inserted here so everyhting doesn't break
+      - map: [ "neck" ]
+      - map: [ "back" ]
       - map: [ "id" ]
-      - map: [ "outerClothing" ]
->>>>>>> e4864ac4
-      - map: [ "enum.HumanoidVisualLayers.Tail" ] #in the utopian future we should probably have a wings enum inserted here so everyhting doesn't break
-      - map: [ "back" ]
-<<<<<<< HEAD
-      - map: [ "id" ]
-=======
-      - map: [ "neck" ]
->>>>>>> e4864ac4
       - map: [ "enum.HumanoidVisualLayers.FacialHair" ]
       - map: [ "enum.HumanoidVisualLayers.Hair" ]
       - map: [ "enum.HumanoidVisualLayers.HeadSide" ]
@@ -135,7 +122,7 @@
         state: "creampie_moth"
         visible: false
   - type: Inventory
-    speciesId: moth 
+    speciesId: moth
     femaleDisplacements:
       jumpsuit:
         sizeMaps:
@@ -152,7 +139,7 @@
   - type: HumanoidAppearance
     species: Moth
   - type: Inventory
-    speciesId: moth 
+    speciesId: moth
     femaleDisplacements:
       jumpsuit:
         sizeMaps:
