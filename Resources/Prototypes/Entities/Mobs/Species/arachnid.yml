--- conflicted
+++ resolved
@@ -81,13 +81,10 @@
       - map: [ "enum.HumanoidVisualLayers.LArm" ]
       - map: [ "enum.HumanoidVisualLayers.RLeg" ]
       - map: [ "enum.HumanoidVisualLayers.LLeg" ]
-<<<<<<< HEAD
       - map: [ "enum.HumanoidVisualLayers.Underwear" ]
       - map: [ "enum.HumanoidVisualLayers.Undershirt" ]
-=======
       - map: [ "enum.HumanoidVisualLayers.UndergarmentBottom" ]
       - map: [ "enum.HumanoidVisualLayers.UndergarmentTop" ]
->>>>>>> e4864ac4
       - map: ["jumpsuit"]
       - map: ["enum.HumanoidVisualLayers.LFoot"]
       - map: ["enum.HumanoidVisualLayers.RFoot"]
@@ -96,25 +93,15 @@
       - map: [ "gloves" ]
       - map: [ "shoes" ]
       - map: [ "ears" ]
-<<<<<<< HEAD
+      - map: [ "eyes" ]
+      - map: [ "belt" ]
       - map: [ "outerClothing" ]
       - map: [ "enum.WebbingVisualLayers.Base" ]
       - map: [ "enum.MedalVisualLayers.Base" ]
-      - map: [ "eyes" ]
-      - map: [ "belt" ]
-=======
-      - map: [ "eyes" ]
-      - map: [ "belt" ]
+      - map: [ "enum.HumanoidVisualLayers.Tail" ] # Mentioned in moth code: This needs renaming lol.
+      - map: [ "neck" ]
+      - map: [ "back" ]
       - map: [ "id" ]
-      - map: [ "outerClothing" ]
->>>>>>> e4864ac4
-      - map: [ "enum.HumanoidVisualLayers.Tail" ] # Mentioned in moth code: This needs renaming lol.
-      - map: [ "back" ]
-<<<<<<< HEAD
-      - map: [ "id" ]
-=======
-      - map: [ "neck" ]
->>>>>>> e4864ac4
       - map: [ "enum.HumanoidVisualLayers.FacialHair" ]
       - map: [ "enum.HumanoidVisualLayers.Hair" ] # Do these need to be here? (arachnid hair arachnid hair)
       - map: [ "enum.HumanoidVisualLayers.HeadSide" ]
@@ -145,7 +132,7 @@
   - type: HumanoidAppearance
     species: Arachnid
   - type: Inventory
-    speciesId: arachnid 
+    speciesId: arachnid
 
 
 #>88w88<