﻿- type: tile
  id: Plating
  name: tiles-plating
  sprite: /Textures/_RMC14/Tiles/shiva/plating.png
  baseTurf: Lattice
  isSubfloor: true
  footstepSounds:
    collection: FootstepPlating
  friction: 0.2
  heatCapacity: 10000

- type: tile
  id: PlatingDamaged
  name: tiles-plating
  sprite: /Textures/Tiles/plating_damaged.png
  variants: 3
  placementVariants:
  - 1.0
  - 1.0
  - 1.0
  baseTurf: Lattice
  isSubfloor: true
  footstepSounds:
    collection: FootstepPlating
  friction: 0.3
  heatCapacity: 10000

- type: tile
  id: PlatingAsteroid
  name: tiles-asteroid-plating
  sprite: /Textures/Tiles/Asteroid/asteroid_plating.png
  baseTurf: Lattice
  isSubfloor: true
  footstepSounds:
    collection: FootstepPlating
  friction: 0.2
  heatCapacity: 10000

- type: tile
  id: PlatingBrass
  name: tiles-brass-plating
  sprite: /Textures/Tiles/Misc/clockwork/clockwork_floor.png
  baseTurf: Lattice
  isSubfloor: true
  footstepSounds:
    collection: FootstepPlating
  friction: 0.2
  heatCapacity: 10000

- type: tile
  id: PlatingSnow
  name: tiles-snow-plating
  sprite: /Textures/Tiles/snow_plating.png #Not in the snow planet RSI because it doesn't have any metadata. Should probably be moved to its own folder later.
  baseTurf: Lattice
  isSubfloor: true
  footstepSounds:
    collection: FootstepPlating
  friction: 0.2
  heatCapacity: 10000

- type: tile
  id: Lattice
  name: tiles-lattice
  sprite: /Textures/Tiles/lattice.png
  baseTurf: Space
  isSubfloor: true
  deconstructTools: [ Cutting ]
  weather: true
  footstepSounds:
<<<<<<< HEAD
    collection: FootstepPlating
  friction: 0.2
=======
    collection: FootstepCatwalk
  friction: 0.3
>>>>>>> e4864ac4
  isSpace: true
  itemDrop: PartRodMetal1
  heatCapacity: 10000

- type: tile
  id: TrainLattice
  name: tiles-lattice-train
  sprite: /Textures/Tiles/latticeTrain.png
  baseTurf: Space
  isSubfloor: true
  deconstructTools: [ Cutting ]
  weather: true
  footstepSounds:
    collection: FootstepPlating
  friction: 0.2
  isSpace: true
  itemDrop: PartRodMetal1
  heatCapacity: 10000<|MERGE_RESOLUTION|>--- conflicted
+++ resolved
@@ -67,13 +67,8 @@
   deconstructTools: [ Cutting ]
   weather: true
   footstepSounds:
-<<<<<<< HEAD
-    collection: FootstepPlating
+    collection: FootstepCatwalk
   friction: 0.2
-=======
-    collection: FootstepCatwalk
-  friction: 0.3
->>>>>>> e4864ac4
   isSpace: true
   itemDrop: PartRodMetal1
   heatCapacity: 10000
