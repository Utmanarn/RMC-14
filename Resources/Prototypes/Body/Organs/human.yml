--- conflicted
+++ resolved
@@ -71,15 +71,11 @@
     entries:
       Burger: Brain
       Taco: Brain
-<<<<<<< HEAD
+  - type: Item
+    size: Small
+    heldPrefix: brain
   - type: ActiveInputMover
 
-=======
-  - type: Item
-    size: Small
-    heldPrefix: brain
-  
->>>>>>> 671ab10b
 - type: entity
   id: OrganHumanEyes
   parent: BaseHumanOrgan
