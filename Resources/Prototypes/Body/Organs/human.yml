- type: entity
  id: BaseHumanOrganUnGibbable
  parent: BaseItem
  abstract: true
  components:
  - type: Sprite
    sprite: Mobs/Species/Human/organs.rsi
  - type: Organ
  - type: Food
  - type: Extractable
    grindableSolutionName: organ
  - type: SolutionContainerManager
    solutions:
      organ:
        reagents:
        - ReagentId: Nutriment
          Quantity: 10
      food:
        maxVol: 5
        reagents:
        - ReagentId: UncookedAnimalProteins
          Quantity: 5
  - type: FlavorProfile
    flavors:
      - people
  - type: Tag
    tags:
      - Meat

- type: entity
  id: BaseHumanOrgan
  parent: BaseHumanOrganUnGibbable
  abstract: true
  components:
  - type: Gibbable

- type: entity
  id: OrganHumanBrain
  parent: BaseHumanOrganUnGibbable
  name: brain
  description: "The source of incredible, unending intelligence. Honk."
  components:
  - type: Sprite
    state: brain
  - type: Organ
  - type: Input
    context: "ghost"
  - type: Brain
  - type: InputMover
  - type: Examiner
  - type: BlockMovement
  - type: BadFood
  - type: Tag
    tags:
      - Meat
  - type: SolutionContainerManager
    solutions:
      organ:
        reagents:
        - ReagentId: Nutriment
          Quantity: 10
      food:
        maxVol: 5
        reagents:
        - ReagentId: GreyMatter
          Quantity: 5
  - type: FlavorProfile
    flavors:
      - people
<<<<<<< HEAD
  - type: ActiveInputMover

=======
  - type: FoodSequenceElement
    sprite:
      sprite: Mobs/Species/Human/organs.rsi
      state: brain
    entries:
      burger:
        name: food-sequence-content-brain
      taco:
        name: food-sequence-content-brain
  
>>>>>>> ed7ae5c6
- type: entity
  id: OrganHumanEyes
  parent: BaseHumanOrgan
  name: eyes
  description: "I see you!"
  components:
  - type: Sprite
    layers:
      - state: eyeball-l
      - state: eyeball-r

- type: entity
  id: OrganHumanTongue
  parent: BaseHumanOrgan
  name: tongue
  description: "A fleshy muscle mostly used for lying."
  components:
  - type: Sprite
    state: tongue
  - type: FoodSequenceElement
    sprite:
      sprite: Mobs/Species/Human/organs.rsi
      state: tongue
    entries:
      burger:
        name: food-sequence-content-tongue
      taco:
        name: food-sequence-content-tongue

- type: entity
  id: OrganHumanAppendix
  parent: BaseHumanOrgan
  name: appendix
  components:
  - type: Sprite
    layers:
    - state: appendix
    - state: appendix-inflamed
      visible: false

- type: entity
  id: OrganHumanEars
  parent: BaseHumanOrgan
  name: ears
  description: "There are three parts to the ear. Inner, middle and outer. Only one of these parts should normally be visible."
  components:
  - type: Sprite
    state: ears
  - type: FoodSequenceElement
    sprite:
      sprite: Mobs/Species/Human/organs.rsi
      state: ears
    entries:
      burger:
        name: food-sequence-content-ears
      taco:
        name: food-sequence-content-ears

- type: entity
  id: OrganHumanLungs
  parent: BaseHumanOrgan
  name: lungs
  description: "Filters oxygen from an atmosphere, which is then sent into the bloodstream to be used as an electron carrier."
  components:
  - type: Sprite
    layers:
      - state: lung-l
      - state: lung-r
  - type: Lung
  - type: Metabolizer
    removeEmpty: true
    solutionOnBody: false
    solution: "Lung"
    metabolizerTypes: [ Human ]
    groups:
    - id: Gas
      rateModifier: 100.0
  - type: SolutionContainerManager
    solutions:
      organ:
        reagents:
        - ReagentId: Nutriment
          Quantity: 10
      Lung:
        maxVol: 100.0
        canReact: false
      food:
        maxVol: 5
        reagents:
        - ReagentId: UncookedAnimalProteins
          Quantity: 5

- type: entity
  id: OrganHumanHeart
  parent: BaseHumanOrgan
  name: heart
  description: "I feel bad for the heartless bastard who lost this."
  components:
  - type: Sprite
    state: heart-on
  # The heart 'metabolizes' medicines and poisons that aren't filtered out by other organs.
  # This is done because these chemicals need to have some effect even if they aren't being filtered out of your body.
  # You're technically 'immune to poison' without a heart, but.. uhh, you'll have bigger problems on your hands.
  - type: Metabolizer
    maxReagents: 10
    metabolizerTypes: [Human]
    groups:
    - id: Medicine
    - id: Poison
    - id: Narcotic

- type: entity
  id: OrganHumanStomach
  parent: BaseHumanOrgan
  name: stomach
  description: "Gross. This is hard to stomach."
  components:
  - type: Sprite
    state: stomach
  - type: SolutionContainerManager
    solutions:
      stomach:
        maxVol: 50
      food:
        maxVol: 5
        reagents:
        - ReagentId: UncookedAnimalProteins
          Quantity: 5
  - type: Stomach
  # The stomach metabolizes stuff like foods and drinks.
  # TODO: Have it work off of the ent's solution container, and move this
  # to intestines instead.
  - type: Metabolizer
    # mm yummy
    maxReagents: 3
    metabolizerTypes: [Human]
    groups:
    - id: Food
    - id: Drink
  - type: FoodSequenceElement
    sprite:
      sprite: Mobs/Species/Human/organs.rsi
      state: stomach
    entries:
      burger:
        name: food-sequence-content-stomach
      taco:
        name: food-sequence-content-stomach

- type: entity
  id: OrganHumanLiver
  parent: BaseHumanOrgan
  name: liver
  description: "Pairing suggestion: chianti and fava beans."
  components:
  - type: Sprite
    state: liver
  - type: Metabolizer # The liver metabolizes certain chemicals only, like alcohol.
    maxReagents: 1
    metabolizerTypes: [Human]
    groups:
    - id: Alcohol
      rateModifier: 0.1 # removes alcohol very slowly along with the stomach removing it as a drink
  - type: FoodSequenceElement
    sprite:
      sprite: Mobs/Species/Human/organs.rsi
      state: liver
    entries:
      burger:
        name: food-sequence-content-liver
      taco:
        name: food-sequence-content-liver

- type: entity
  id: OrganHumanKidneys
  parent: BaseHumanOrgan
  name: kidneys
  description: "Filters toxins from the bloodstream."
  components:
  - type: Sprite
    layers:
      - state: kidney-l
      - state: kidney-r
  # The kidneys just remove anything that doesn't currently have any metabolisms, as a stopgap.
  - type: Metabolizer
    maxReagents: 5
    metabolizerTypes: [Human]
    removeEmpty: true<|MERGE_RESOLUTION|>--- conflicted
+++ resolved
@@ -67,21 +67,17 @@
   - type: FlavorProfile
     flavors:
       - people
-<<<<<<< HEAD
+  - type: FoodSequenceElement
+    sprite:
+      sprite: Mobs/Species/Human/organs.rsi
+      state: brain
+    entries:
+      burger:
+        name: food-sequence-content-brain
+      taco:
+        name: food-sequence-content-brain
   - type: ActiveInputMover
 
-=======
-  - type: FoodSequenceElement
-    sprite:
-      sprite: Mobs/Species/Human/organs.rsi
-      state: brain
-    entries:
-      burger:
-        name: food-sequence-content-brain
-      taco:
-        name: food-sequence-content-brain
-  
->>>>>>> ed7ae5c6
 - type: entity
   id: OrganHumanEyes
   parent: BaseHumanOrgan
