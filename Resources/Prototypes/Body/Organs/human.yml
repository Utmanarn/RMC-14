- type: entity
  id: BaseHumanOrganUnGibbable
  parent: BaseItem
  abstract: true
  components:
  - type: Sprite
    sprite: Mobs/Species/Human/organs.rsi
  - type: Organ
  - type: Food
  - type: Extractable
    grindableSolutionName: organ
  - type: SolutionContainerManager
    solutions:
      organ:
        reagents:
        - ReagentId: Nutriment
          Quantity: 10
      food:
        maxVol: 5
        reagents:
        - ReagentId: UncookedAnimalProteins
          Quantity: 5
  - type: FlavorProfile
    flavors:
      - people
  - type: Tag
    tags:
      - Meat

- type: entity
  id: BaseHumanOrgan
  parent: BaseHumanOrganUnGibbable
  abstract: true
  components:
  - type: Gibbable

- type: entity
  id: OrganHumanBrain
  parent: BaseHumanOrganUnGibbable
  name: brain
  description: "The source of incredible, unending intelligence. Honk."
  components:
  - type: Sprite
    state: brain
  - type: Organ
  - type: Input
    context: "ghost"
  - type: Brain
  - type: InputMover
  - type: Examiner
  - type: BlockMovement
  - type: BadFood
  - type: Tag
    tags:
      - Meat
  - type: SolutionContainerManager
    solutions:
      organ:
        reagents:
        - ReagentId: Nutriment
          Quantity: 10
      food:
        maxVol: 5
        reagents:
        - ReagentId: GreyMatter
          Quantity: 5
  - type: FlavorProfile
    flavors:
      - people
  - type: FoodSequenceElement
    entries:
<<<<<<< HEAD
      burger:
        name: food-sequence-content-brain
      taco:
        name: food-sequence-content-brain
  - type: ActiveInputMover

=======
      Burger: Brain
      Taco: Brain
  
>>>>>>> 928877f0
- type: entity
  id: OrganHumanEyes
  parent: BaseHumanOrgan
  name: eyes
  description: "I see you!"
  components:
  - type: Sprite
    layers:
      - state: eyeball-l
      - state: eyeball-r

- type: entity
  id: OrganHumanTongue
  parent: BaseHumanOrgan
  name: tongue
  description: "A fleshy muscle mostly used for lying."
  components:
  - type: Sprite
    state: tongue

- type: entity
  id: OrganHumanAppendix
  parent: BaseHumanOrgan
  name: appendix
  components:
  - type: Sprite
    layers:
    - state: appendix
    - state: appendix-inflamed
      visible: false

- type: entity
  id: OrganHumanEars
  parent: BaseHumanOrgan
  name: ears
  description: "There are three parts to the ear. Inner, middle and outer. Only one of these parts should normally be visible."
  components:
  - type: Sprite
    state: ears

- type: entity
  id: OrganHumanLungs
  parent: BaseHumanOrgan
  name: lungs
  description: "Filters oxygen from an atmosphere, which is then sent into the bloodstream to be used as an electron carrier."
  components:
  - type: Sprite
    layers:
      - state: lung-l
      - state: lung-r
  - type: Lung
  - type: Metabolizer
    removeEmpty: true
    solutionOnBody: false
    solution: "Lung"
    metabolizerTypes: [ Human ]
    groups:
    - id: Gas
      rateModifier: 100.0
  - type: SolutionContainerManager
    solutions:
      organ:
        reagents:
        - ReagentId: Nutriment
          Quantity: 10
      Lung:
        maxVol: 100.0
        canReact: false
      food:
        maxVol: 5
        reagents:
        - ReagentId: UncookedAnimalProteins
          Quantity: 5

- type: entity
  id: OrganHumanHeart
  parent: BaseHumanOrgan
  name: heart
  description: "I feel bad for the heartless bastard who lost this."
  components:
  - type: Sprite
    state: heart-on
  # The heart 'metabolizes' medicines and poisons that aren't filtered out by other organs.
  # This is done because these chemicals need to have some effect even if they aren't being filtered out of your body.
  # You're technically 'immune to poison' without a heart, but.. uhh, you'll have bigger problems on your hands.
  - type: Metabolizer
    maxReagents: 10
    metabolizerTypes: [Human]
    groups:
    - id: Medicine
    - id: Poison
    - id: Narcotic

- type: entity
  id: OrganHumanStomach
  parent: BaseHumanOrgan
  name: stomach
  description: "Gross. This is hard to stomach."
  components:
  - type: Sprite
    state: stomach
  - type: SolutionContainerManager
    solutions:
      stomach:
        maxVol: 50
      food:
        maxVol: 5
        reagents:
        - ReagentId: UncookedAnimalProteins
          Quantity: 5
  - type: Stomach
  # The stomach metabolizes stuff like foods and drinks.
  # TODO: Have it work off of the ent's solution container, and move this
  # to intestines instead.
  - type: Metabolizer
    # mm yummy
    maxReagents: 3
    metabolizerTypes: [Human]
    groups:
    - id: Food
    - id: Drink

- type: entity
  id: OrganHumanLiver
  parent: BaseHumanOrgan
  name: liver
  description: "Pairing suggestion: chianti and fava beans."
  components:
  - type: Sprite
    state: liver
  - type: Metabolizer # The liver metabolizes certain chemicals only, like alcohol.
    maxReagents: 1
    metabolizerTypes: [Human]
    groups:
    - id: Alcohol
      rateModifier: 0.1 # removes alcohol very slowly along with the stomach removing it as a drink

- type: entity
  id: OrganHumanKidneys
  parent: BaseHumanOrgan
  name: kidneys
  description: "Filters toxins from the bloodstream."
  components:
  - type: Sprite
    layers:
      - state: kidney-l
      - state: kidney-r
  # The kidneys just remove anything that doesn't currently have any metabolisms, as a stopgap.
  - type: Metabolizer
    maxReagents: 5
    metabolizerTypes: [Human]
    removeEmpty: true<|MERGE_RESOLUTION|>--- conflicted
+++ resolved
@@ -69,18 +69,10 @@
       - people
   - type: FoodSequenceElement
     entries:
-<<<<<<< HEAD
-      burger:
-        name: food-sequence-content-brain
-      taco:
-        name: food-sequence-content-brain
-  - type: ActiveInputMover
-
-=======
       Burger: Brain
       Taco: Brain
-  
->>>>>>> 928877f0
+  - type: ActiveInputMover
+
 - type: entity
   id: OrganHumanEyes
   parent: BaseHumanOrgan
