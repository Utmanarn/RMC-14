<<<<<<< HEAD
#- type: trait
#  id: LightweightDrunk
#  name: trait-lightweight-name
#  description: trait-lightweight-desc
#  category: Quirks
#  components:
#  - type: LightweightDrunk
#    boozeStrengthMultiplier: 2
#
#- type: trait
#  id: Snoring
#  name: trait-snoring-name
#  description: trait-snoring-desc
#  category: Quirks
#  components:
#  - type: Snoring
=======
# If you add a new trait, make sure to add the corresponding component to the whitelist in \Resources\Prototypes\Entities\Mobs\Player\clone.yml so it gets copied to clones correctly!

- type: trait
  id: Pacifist
  name: trait-pacifist-name
  description: trait-pacifist-desc
  category: Quirks
  components:
  - type: Pacified

- type: trait
  id: LightweightDrunk
  name: trait-lightweight-name
  description: trait-lightweight-desc
  category: Quirks
  components:
  - type: LightweightDrunk
    boozeStrengthMultiplier: 2

- type: trait
  id: Snoring
  name: trait-snoring-name
  description: trait-snoring-desc
  category: Quirks
  components:
  - type: Snoring
>>>>>>> 961d2cfd
<|MERGE_RESOLUTION|>--- conflicted
+++ resolved
@@ -1,4 +1,13 @@
-<<<<<<< HEAD
+# If you add a new trait, make sure to add the corresponding component to the whitelist in \Resources\Prototypes\Entities\Mobs\Player\clone.yml so it gets copied to clones correctly!
+
+#- type: trait
+#  id: Pacifist
+#  name: trait-pacifist-name
+#  description: trait-pacifist-desc
+#  category: Quirks
+#  components:
+#  - type: Pacified
+#
 #- type: trait
 #  id: LightweightDrunk
 #  name: trait-lightweight-name
@@ -14,32 +23,4 @@
 #  description: trait-snoring-desc
 #  category: Quirks
 #  components:
-#  - type: Snoring
-=======
-# If you add a new trait, make sure to add the corresponding component to the whitelist in \Resources\Prototypes\Entities\Mobs\Player\clone.yml so it gets copied to clones correctly!
-
-- type: trait
-  id: Pacifist
-  name: trait-pacifist-name
-  description: trait-pacifist-desc
-  category: Quirks
-  components:
-  - type: Pacified
-
-- type: trait
-  id: LightweightDrunk
-  name: trait-lightweight-name
-  description: trait-lightweight-desc
-  category: Quirks
-  components:
-  - type: LightweightDrunk
-    boozeStrengthMultiplier: 2
-
-- type: trait
-  id: Snoring
-  name: trait-snoring-name
-  description: trait-snoring-desc
-  category: Quirks
-  components:
-  - type: Snoring
->>>>>>> 961d2cfd
+#  - type: Snoring