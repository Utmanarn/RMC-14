﻿# these were removed as they're not relevant to cm14. Merge conflicts with this file can be ignored, or merged with everything commented out
# this file is replaced by Prototypes/_Cm14/Lobby/lobbyscreens.yml

<<<<<<< HEAD
#- type: lobbyBackground
#  id: Robotics
#  background: /Textures/LobbyScreens/robotics.png
#
#- type: lobbyBackground
#  id: Supermatter
#  background: /Textures/LobbyScreens/supermatter.png
#
#- type: lobbyBackground
#  id: Warden
#  background: /Textures/LobbyScreens/warden.png
#
#- type: lobbyBackground
#  id: Pharmacy
#  background: /Textures/LobbyScreens/pharmacy.png
#
#- type: lobbyBackground
#  id: SSXIV
#  background: /Textures/LobbyScreens/ssxiv.png
=======
- type: lobbyBackground
  id: Supermatter
  background: /Textures/LobbyScreens/supermatter.png

- type: lobbyBackground
  id: Warden
  background: /Textures/LobbyScreens/warden.png

- type: lobbyBackground
  id: Pharmacy
  background: /Textures/LobbyScreens/pharmacy.png

- type: lobbyBackground
  id: SSXIV
  background: /Textures/LobbyScreens/ssxiv.png

- type: lobbyBackground
  id: Susstation
  background: /Textures/LobbyScreens/susstation.png

- type: lobbyBackground
  id: SkellyVsTheRev
  background: /Textures/LobbyScreens/skellyvstherev.png
>>>>>>> 89027012
<|MERGE_RESOLUTION|>--- conflicted
+++ resolved
@@ -1,27 +1,10 @@
 ﻿# these were removed as they're not relevant to cm14. Merge conflicts with this file can be ignored, or merged with everything commented out
 # this file is replaced by Prototypes/_Cm14/Lobby/lobbyscreens.yml
 
-<<<<<<< HEAD
-#- type: lobbyBackground
-#  id: Robotics
-#  background: /Textures/LobbyScreens/robotics.png
-#
-#- type: lobbyBackground
-#  id: Supermatter
-#  background: /Textures/LobbyScreens/supermatter.png
-#
-#- type: lobbyBackground
-#  id: Warden
-#  background: /Textures/LobbyScreens/warden.png
-#
-#- type: lobbyBackground
-#  id: Pharmacy
-#  background: /Textures/LobbyScreens/pharmacy.png
-#
-#- type: lobbyBackground
-#  id: SSXIV
-#  background: /Textures/LobbyScreens/ssxiv.png
-=======
+- type: lobbyBackground
+  id: Robotics
+  background: /Textures/LobbyScreens/robotics.png
+
 - type: lobbyBackground
   id: Supermatter
   background: /Textures/LobbyScreens/supermatter.png
@@ -44,5 +27,4 @@
 
 - type: lobbyBackground
   id: SkellyVsTheRev
-  background: /Textures/LobbyScreens/skellyvstherev.png
->>>>>>> 89027012
+  background: /Textures/LobbyScreens/skellyvstherev.png