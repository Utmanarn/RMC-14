using System.Diagnostics.CodeAnalysis;
using System.Linq;
using Content.Shared.Humanoid.Prototypes;
using Content.Shared.Random;
using Robust.Shared.Collections;
using Robust.Shared.Player;
using Robust.Shared.Prototypes;
using Robust.Shared.Serialization;
using Robust.Shared.Utility;

namespace Content.Shared.Preferences.Loadouts;

/// <summary>
/// Contains all of the selected data for a role's loadout.
/// </summary>
[Serializable, NetSerializable, DataDefinition]
public sealed partial class RoleLoadout : IEquatable<RoleLoadout>
{
    [DataField]
    public ProtoId<RoleLoadoutPrototype> Role;

    [DataField]
    public Dictionary<ProtoId<LoadoutGroupPrototype>, List<Loadout>> SelectedLoadouts = new();

    /// <summary>
    /// Loadout specific name.
    /// </summary>
    public string? EntityName;

    /*
     * Loadout-specific data used for validation.
     */

    public int? Points;

    public RoleLoadout(ProtoId<RoleLoadoutPrototype> role)
    {
        Role = role;
    }

    public RoleLoadout Clone()
    {
        var weh = new RoleLoadout(Role);

        foreach (var selected in SelectedLoadouts)
        {
            weh.SelectedLoadouts.Add(selected.Key, new List<Loadout>(selected.Value));
        }

<<<<<<< HEAD
        weh.Points = Points;
=======
        weh.EntityName = EntityName;
>>>>>>> e4864ac4

        return weh;
    }

    /// <summary>
    /// Ensures all prototypes exist and effects can be applied.
    /// </summary>
    public void EnsureValid(HumanoidCharacterProfile profile, ICommonSession session, IDependencyCollection collection)
    {
        var groupRemove = new ValueList<string>();
        var protoManager = collection.Resolve<IPrototypeManager>();

        if (!protoManager.TryIndex(Role, out var roleProto))
        {
            EntityName = null;
            SelectedLoadouts.Clear();
            return;
        }

        // Remove name not allowed.
        if (!roleProto.CanCustomizeName)
        {
            EntityName = null;
        }

        // Validate name length
        // TODO: Probably allow regex to be supplied?
        if (EntityName != null)
        {
            var name = EntityName.Trim();

            if (name.Length > HumanoidCharacterProfile.MaxNameLength)
            {
                EntityName = name[..HumanoidCharacterProfile.MaxNameLength];
            }

            if (name.Length == 0)
            {
                EntityName = null;
            }
        }

        // In some instances we might not have picked up a new group for existing data.
        foreach (var groupProto in roleProto.Groups)
        {
            if (SelectedLoadouts.ContainsKey(groupProto))
                continue;

            // Data will get set below.
            SelectedLoadouts[groupProto] = new List<Loadout>();
        }

        // Reset points to recalculate.
        Points = roleProto.Points;

        foreach (var (group, groupLoadouts) in SelectedLoadouts)
        {
            // Check the group is even valid for this role.
            if (!roleProto.Groups.Contains(group))
            {
                groupRemove.Add(group);
                continue;
            }

            // Dump if Group doesn't exist
            if (!protoManager.TryIndex(group, out var groupProto))
            {
                groupRemove.Add(group);
                continue;
            }

            var loadouts = groupLoadouts[..Math.Min(groupLoadouts.Count, groupProto.MaxLimit)];

            // Validate first
            for (var i = loadouts.Count - 1; i >= 0; i--)
            {
                var loadout = loadouts[i];

                // Old prototype or otherwise invalid.
                if (!protoManager.TryIndex(loadout.Prototype, out var loadoutProto))
                {
                    loadouts.RemoveAt(i);
                    continue;
                }

                // Malicious client maybe, check the group even has it.
                if (!groupProto.Loadouts.Contains(loadout.Prototype))
                {
                    loadouts.RemoveAt(i);
                    continue;
                }

                // Validate the loadout can be applied (e.g. points).
                if (!IsValid(profile, session, loadout.Prototype, collection, out _))
                {
                    loadouts.RemoveAt(i);
                    continue;
                }

                Apply(loadoutProto);
            }

            // Apply defaults if required
            // Technically it's possible for someone to game themselves into loadouts they shouldn't have
            // If you put invalid ones first but that's your fault for not using sensible defaults
            if (loadouts.Count < groupProto.MinLimit)
            {
                foreach (var protoId in groupProto.Loadouts)
                {
                    if (loadouts.Count >= groupProto.MinLimit)
                        break;

                    if (!protoManager.TryIndex(protoId, out var loadoutProto))
                        continue;

                    var defaultLoadout = new Loadout()
                    {
                        Prototype = loadoutProto.ID,
                    };

                    if (loadouts.Contains(defaultLoadout))
                        continue;

                    // Not valid so don't default to it anyway.
                    if (!IsValid(profile, session, defaultLoadout.Prototype, collection, out _))
                        continue;

                    loadouts.Add(defaultLoadout);
                    Apply(loadoutProto);
                }
            }

            SelectedLoadouts[group] = loadouts;
        }

        foreach (var value in groupRemove)
        {
            SelectedLoadouts.Remove(value);
        }
    }

    private void Apply(LoadoutPrototype loadoutProto)
    {
        foreach (var effect in loadoutProto.Effects)
        {
            effect.Apply(this);
        }

        if (loadoutProto.Cost != null && Points != null)
            Points -= loadoutProto.Cost;
    }

    /// <summary>
    /// Resets the selected loadouts to default if no data is present.
    /// </summary>
    public void SetDefault(HumanoidCharacterProfile? profile, ICommonSession? session, IPrototypeManager protoManager, bool force = false)
    {
        if (profile == null)
            return;

        if (force)
            SelectedLoadouts.Clear();

        var collection = IoCManager.Instance!;
        var roleProto = protoManager.Index(Role);

        for (var i = roleProto.Groups.Count - 1; i >= 0; i--)
        {
            var group = roleProto.Groups[i];

            if (!protoManager.TryIndex(group, out var groupProto))
                continue;

            if (SelectedLoadouts.ContainsKey(group))
                continue;

            var loadouts = new List<Loadout>();
            SelectedLoadouts[group] = loadouts;

            Points = roleProto.Points;

            if (groupProto.MinLimit > 0)
            {
                // Apply any loadouts we can.
                foreach (var protoId in groupProto.Loadouts)
                {
                    // Reached the limit, time to stop
                    if (loadouts.Count >= groupProto.MinLimit)
                        break;

                    if (!protoManager.TryIndex(protoId, out var loadoutProto))
                        continue;

                    var defaultLoadout = new Loadout()
                    {
                        Prototype = loadoutProto.ID,
                    };

                    // Not valid so don't default to it anyway.
                    if (!IsValid(profile, session, defaultLoadout.Prototype, collection, out _))
                        continue;

                    loadouts.Add(defaultLoadout);
                    Apply(loadoutProto);
                }
            }
        }
    }

    /// <summary>
    /// Returns whether a loadout is valid or not.
    /// </summary>
    public bool IsValid(HumanoidCharacterProfile profile, ICommonSession? session, ProtoId<LoadoutPrototype> loadout, IDependencyCollection collection, [NotNullWhen(false)] out FormattedMessage? reason)
    {
        reason = null;

        var protoManager = collection.Resolve<IPrototypeManager>();

        if (!protoManager.TryIndex(loadout, out var loadoutProto))
        {
            // Uhh
            reason = FormattedMessage.FromMarkupOrThrow("");
            return false;
        }

        if (!protoManager.HasIndex(Role))
        {
            reason = FormattedMessage.FromUnformatted("loadouts-prototype-missing");
            return false;
        }

        if (loadoutProto.Cost != null && Points != null)
        {
            if (Points < loadoutProto.Cost)
            {
                reason = FormattedMessage.FromUnformatted(Loc.GetString("loadout-group-points-insufficient"));
                return false;
            }
        }

        var valid = true;

        foreach (var effect in loadoutProto.Effects)
        {
            valid = valid && effect.Validate(profile, this, session, collection, out reason);
        }

        return valid;
    }

    /// <summary>
    /// Applies the specified loadout to this group.
    /// </summary>
    public bool AddLoadout(ProtoId<LoadoutGroupPrototype> selectedGroup, ProtoId<LoadoutPrototype> selectedLoadout, IPrototypeManager protoManager)
    {
        var groupLoadouts = SelectedLoadouts[selectedGroup];

        // Need to unselect existing ones if we're at or above limit
        var limit = Math.Max(0, groupLoadouts.Count + 1 - protoManager.Index(selectedGroup).MaxLimit);

        for (var i = 0; i < groupLoadouts.Count; i++)
        {
            var loadout = groupLoadouts[i];

            if (loadout.Prototype != selectedLoadout)
            {
                // Remove any other loadouts that might push it above the limit.
                if (limit > 0)
                {
                    limit--;
                    groupLoadouts.RemoveAt(i);
                    i--;
                }

                continue;
            }

            DebugTools.Assert(false);
            return false;
        }

        groupLoadouts.Add(new Loadout()
        {
            Prototype = selectedLoadout,
        });

        return true;
    }

    /// <summary>
    /// Removed the specified loadout from this group.
    /// </summary>
    public bool RemoveLoadout(ProtoId<LoadoutGroupPrototype> selectedGroup, ProtoId<LoadoutPrototype> selectedLoadout, IPrototypeManager protoManager)
    {
        // Although this may bring us below minimum we'll let EnsureValid handle it.

        var groupLoadouts = SelectedLoadouts[selectedGroup];

        for (var i = 0; i < groupLoadouts.Count; i++)
        {
            var loadout = groupLoadouts[i];

            if (loadout.Prototype != selectedLoadout)
                continue;

            groupLoadouts.RemoveAt(i);
            return true;
        }

        return false;
    }

    public bool Equals(RoleLoadout? other)
    {
        if (ReferenceEquals(null, other)) return false;
        if (ReferenceEquals(this, other)) return true;

        if (!Role.Equals(other.Role) ||
            SelectedLoadouts.Count != other.SelectedLoadouts.Count ||
            Points != other.Points ||
            EntityName != other.EntityName)
        {
            return false;
        }

        // Tried using SequenceEqual but it stinky so.
        foreach (var (key, value) in SelectedLoadouts)
        {
            if (!other.SelectedLoadouts.TryGetValue(key, out var otherValue) ||
                !otherValue.SequenceEqual(value))
            {
                return false;
            }
        }

        return true;
    }

    public override bool Equals(object? obj)
    {
        return ReferenceEquals(this, obj) || obj is RoleLoadout other && Equals(other);
    }

    public override int GetHashCode()
    {
        return HashCode.Combine(Role, SelectedLoadouts, Points);
    }
}<|MERGE_RESOLUTION|>--- conflicted
+++ resolved
@@ -47,11 +47,9 @@
             weh.SelectedLoadouts.Add(selected.Key, new List<Loadout>(selected.Value));
         }
 
-<<<<<<< HEAD
+        weh.EntityName = EntityName;
+
         weh.Points = Points;
-=======
-        weh.EntityName = EntityName;
->>>>>>> e4864ac4
 
         return weh;
     }
