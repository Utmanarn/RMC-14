using System.Diagnostics.CodeAnalysis;
using System.Linq;
using System.Numerics;
using Content.Shared._RMC14.CCVar;
using Content.Shared.ActionBlocker;
using Content.Shared.Administration.Logs;
using Content.Shared.CombatMode;
using Content.Shared.Damage;
using Content.Shared.Damage.Systems;
using Content.Shared.Database;
using Content.Shared.FixedPoint;
using Content.Shared.Hands;
using Content.Shared.Hands.Components;
using Content.Shared.Interaction;
using Content.Shared.Inventory;
using Content.Shared.Inventory.VirtualItem;
using Content.Shared.Item.ItemToggle.Components;
using Content.Shared.Physics;
using Content.Shared.Popups;
using Content.Shared.Weapons.Melee.Components;
using Content.Shared.Weapons.Melee.Events;
using Content.Shared.Weapons.Ranged.Components;
using Content.Shared.Weapons.Ranged.Events;
using Content.Shared.Weapons.Ranged.Systems;
using Robust.Shared.Configuration;
using Robust.Shared.Map;
using Robust.Shared.Physics;
using Robust.Shared.Physics.Systems;
using Robust.Shared.Player;
using Robust.Shared.Prototypes;
using Robust.Shared.Timing;
using ItemToggleMeleeWeaponComponent = Content.Shared.Item.ItemToggle.Components.ItemToggleMeleeWeaponComponent;

namespace Content.Shared.Weapons.Melee;

public abstract class SharedMeleeWeaponSystem : EntitySystem
{
    [Dependency] protected readonly ISharedAdminLogManager   AdminLogger     = default!;
    [Dependency] protected readonly ActionBlockerSystem      Blocker         = default!;
    [Dependency] protected readonly SharedCombatModeSystem   CombatMode      = default!;
    [Dependency] protected readonly IConfigurationManager    Configuration   = default!;
    [Dependency] protected readonly DamageableSystem         Damageable      = default!;
    [Dependency] protected readonly SharedInteractionSystem  Interaction     = default!;
    [Dependency] protected readonly IMapManager              MapManager      = default!;
    [Dependency] protected readonly SharedPopupSystem        PopupSystem     = default!;
    [Dependency] protected readonly IGameTiming              Timing          = default!;
    [Dependency] protected readonly SharedTransformSystem    TransformSystem = default!;
    [Dependency] private   readonly InventorySystem         _inventory       = default!;
    [Dependency] private   readonly MeleeSoundSystem        _meleeSound      = default!;
    [Dependency] private   readonly SharedPhysicsSystem     _physics         = default!;
    [Dependency] private   readonly IPrototypeManager       _protoManager    = default!;
    [Dependency] private   readonly StaminaSystem           _stamina         = default!;

    private const int AttackMask = (int) (CollisionGroup.MobMask | CollisionGroup.Opaque);

    /// <summary>
    /// Maximum amount of targets allowed for a wide-attack.
    /// </summary>
    public int MaxTargets = 5;

    /// <summary>
    /// If an attack is released within this buffer it's assumed to be full damage.
    /// </summary>
    public const float GracePeriod = 0.05f;

    public override void Initialize()
    {
        base.Initialize();

        Configuration.OnValueChanged(RMCCVars.CMMaxHeavyAttackTargets, v => MaxTargets = v, true);

        SubscribeLocalEvent<MeleeWeaponComponent, HandSelectedEvent>(OnMeleeSelected);
        SubscribeLocalEvent<MeleeWeaponComponent, ShotAttemptedEvent>(OnMeleeShotAttempted);
        SubscribeLocalEvent<MeleeWeaponComponent, GunShotEvent>(OnMeleeShot);
        SubscribeLocalEvent<BonusMeleeDamageComponent, GetMeleeDamageEvent>(OnGetBonusMeleeDamage);
        SubscribeLocalEvent<BonusMeleeDamageComponent, GetHeavyDamageModifierEvent>(OnGetBonusHeavyDamageModifier);
        SubscribeLocalEvent<BonusMeleeAttackRateComponent, GetMeleeAttackRateEvent>(OnGetBonusMeleeAttackRate);

        SubscribeLocalEvent<ItemToggleMeleeWeaponComponent, ItemToggledEvent>(OnItemToggle);

        SubscribeAllEvent<HeavyAttackEvent>(OnHeavyAttack);
        SubscribeAllEvent<LightAttackEvent>(OnLightAttack);
        SubscribeAllEvent<DisarmAttackEvent>(OnDisarmAttack);
        SubscribeAllEvent<StopAttackEvent>(OnStopAttack);

#if DEBUG
        SubscribeLocalEvent<MeleeWeaponComponent,
                            MapInitEvent>                   (OnMapInit);
    }

    private void OnMapInit(EntityUid uid, MeleeWeaponComponent component, MapInitEvent args)
    {
        if (component.NextAttack > Timing.CurTime)
            Log.Warning($"Initializing a map that contains an entity that is on cooldown. Entity: {ToPrettyString(uid)}");
#endif
    }

    private void OnMeleeShotAttempted(EntityUid uid, MeleeWeaponComponent comp, ref ShotAttemptedEvent args)
    {
        if (comp.NextAttack > Timing.CurTime)
            args.Cancel();
    }

    private void OnMeleeShot(EntityUid uid, MeleeWeaponComponent component, ref GunShotEvent args)
    {
        if (!TryComp<GunComponent>(uid, out var gun))
            return;

        if (gun.NextFire > component.NextAttack)
        {
            component.NextAttack = gun.NextFire;
            Dirty(uid, component);
        }
    }

    private void OnMeleeSelected(EntityUid uid, MeleeWeaponComponent component, HandSelectedEvent args)
    {
        var attackRate = GetAttackRate(uid, args.User, component);
        if (attackRate.Equals(0f))
            return;

        if (!component.ResetOnHandSelected)
            return;

        if (Paused(uid))
            return;

        // If someone swaps to this weapon then reset its cd.
        var curTime = Timing.CurTime;
        var minimum = curTime + TimeSpan.FromSeconds(1 / attackRate);

        if (minimum < component.NextAttack)
            return;

        component.NextAttack = minimum;
        Dirty(uid, component);
    }

    private void OnGetBonusMeleeDamage(EntityUid uid, BonusMeleeDamageComponent component, ref GetMeleeDamageEvent args)
    {
        if (component.BonusDamage != null)
            args.Damage += component.BonusDamage;
        if (component.DamageModifierSet != null)
            args.Modifiers.Add(component.DamageModifierSet);
    }

    private void OnGetBonusHeavyDamageModifier(EntityUid uid, BonusMeleeDamageComponent component, ref GetHeavyDamageModifierEvent args)
    {
        args.DamageModifier += component.HeavyDamageFlatModifier;
        args.Multipliers *= component.HeavyDamageMultiplier;
    }

    private void OnGetBonusMeleeAttackRate(EntityUid uid, BonusMeleeAttackRateComponent component, ref GetMeleeAttackRateEvent args)
    {
        args.Rate += component.FlatModifier;
        args.Multipliers *= component.Multiplier;
    }

    private void OnStopAttack(StopAttackEvent msg, EntitySessionEventArgs args)
    {
        var user = args.SenderSession.AttachedEntity;

        if (user == null)
            return;

        if (!TryGetWeapon(user.Value, out var weaponUid, out var weapon) ||
            weaponUid != GetEntity(msg.Weapon))
        {
            return;
        }

        if (!weapon.Attacking)
            return;

        weapon.Attacking = false;
        Dirty(weaponUid, weapon);
    }

    private void OnLightAttack(LightAttackEvent msg, EntitySessionEventArgs args)
    {
        if (args.SenderSession.AttachedEntity is not {} user)
            return;

        if (!TryGetWeapon(user, out var weaponUid, out var weapon) ||
            weaponUid != GetEntity(msg.Weapon))
        {
            return;
        }

        AttemptAttack(user, weaponUid, weapon, msg, args.SenderSession);
    }

    private void OnHeavyAttack(HeavyAttackEvent msg, EntitySessionEventArgs args)
    {
        if (args.SenderSession.AttachedEntity is not {} user)
            return;

        if (!TryGetWeapon(user, out var weaponUid, out var weapon) ||
            weaponUid != GetEntity(msg.Weapon))
        {
            return;
        }

        AttemptAttack(user, weaponUid, weapon, msg, args.SenderSession);
    }

    private void OnDisarmAttack(DisarmAttackEvent msg, EntitySessionEventArgs args)
    {
        if (args.SenderSession.AttachedEntity is not {} user)
            return;

        if (TryGetWeapon(user, out var weaponUid, out var weapon))
            AttemptAttack(user, weaponUid, weapon, msg, args.SenderSession);
    }

    /// <summary>
    /// Gets the total damage a weapon does, including modifiers like wielding and enablind/disabling
    /// </summary>
    public DamageSpecifier GetDamage(EntityUid uid, EntityUid user, MeleeWeaponComponent? component = null)
    {
        if (!Resolve(uid, ref component, false))
            return new DamageSpecifier();

        var ev = new GetMeleeDamageEvent(uid, new(component.Damage), new(), user, component.ResistanceBypass);
        RaiseLocalEvent(uid, ref ev);

        return DamageSpecifier.ApplyModifierSets(ev.Damage, ev.Modifiers);
    }

    public float GetAttackRate(EntityUid uid, EntityUid user, MeleeWeaponComponent? component = null)
    {
        if (!Resolve(uid, ref component))
            return 0;

        var ev = new GetMeleeAttackRateEvent(uid, component.AttackRate, 1, user);
        RaiseLocalEvent(uid, ref ev);

        return ev.Rate * ev.Multipliers;
    }

    public FixedPoint2 GetHeavyDamageModifier(EntityUid uid, EntityUid user, MeleeWeaponComponent? component = null)
    {
        if (!Resolve(uid, ref component))
            return FixedPoint2.Zero;

        var ev = new GetHeavyDamageModifierEvent(uid, component.ClickDamageModifier, 1, user);
        RaiseLocalEvent(uid, ref ev);

        return ev.DamageModifier * ev.Multipliers;
    }

    public bool GetResistanceBypass(EntityUid uid, EntityUid user, MeleeWeaponComponent? component = null)
    {
        if (!Resolve(uid, ref component))
            return false;

        var ev = new GetMeleeDamageEvent(uid, new(component.Damage), new(), user, component.ResistanceBypass);
        RaiseLocalEvent(uid, ref ev);

        return ev.ResistanceBypass;
    }

    public bool TryGetWeapon(EntityUid entity, out EntityUid weaponUid, [NotNullWhen(true)] out MeleeWeaponComponent? melee)
    {
        weaponUid = default;
        melee = null;

        var ev = new GetMeleeWeaponEvent();
        RaiseLocalEvent(entity, ev);
        if (ev.Handled)
        {
            if (TryComp(ev.Weapon, out melee))
            {
                weaponUid = ev.Weapon.Value;
                return true;
            }

            return false;
        }

        // Use inhands entity if we got one.
        if (EntityManager.TryGetComponent(entity, out HandsComponent? hands) &&
            hands.ActiveHandEntity is { } held)
        {
            // Make sure the entity is a weapon AND it doesn't need
            // to be equipped to be used (E.g boxing gloves).
            if (EntityManager.TryGetComponent(held, out melee) &&
                !melee.MustBeEquippedToUse)
            {
                weaponUid = held;
                return true;
            }

            if (!HasComp<VirtualItemComponent>(held))
                return false;
        }

        // Use hands clothing if applicable.
        if (_inventory.TryGetSlotEntity(entity, "gloves", out var gloves) &&
            TryComp<MeleeWeaponComponent>(gloves, out var glovesMelee))
        {
            weaponUid = gloves.Value;
            melee = glovesMelee;
            return true;
        }

        // Use our own melee
        if (TryComp(entity, out melee))
        {
            weaponUid = entity;
            return true;
        }

        return false;
    }

    public void AttemptLightAttackMiss(EntityUid user, EntityUid weaponUid, MeleeWeaponComponent weapon, EntityCoordinates coordinates)
    {
        AttemptAttack(user, weaponUid, weapon, new LightAttackEvent(null, GetNetEntity(weaponUid), GetNetCoordinates(coordinates)), null);
    }

    public bool AttemptLightAttack(EntityUid user, EntityUid weaponUid, MeleeWeaponComponent weapon, EntityUid target)
    {
        if (!TryComp(target, out TransformComponent? targetXform))
            return false;

        return AttemptAttack(user, weaponUid, weapon, new LightAttackEvent(GetNetEntity(target), GetNetEntity(weaponUid), GetNetCoordinates(targetXform.Coordinates)), null);
    }

    public bool AttemptDisarmAttack(EntityUid user, EntityUid weaponUid, MeleeWeaponComponent weapon, EntityUid target)
    {
        if (!TryComp(target, out TransformComponent? targetXform))
            return false;

        return AttemptAttack(user, weaponUid, weapon, new DisarmAttackEvent(GetNetEntity(target), GetNetCoordinates(targetXform.Coordinates)), null);
    }

    /// <summary>
    /// Called when a windup is finished and an attack is tried.
    /// </summary>
    /// <returns>True if attack successful</returns>
    private bool AttemptAttack(EntityUid user, EntityUid weaponUid, MeleeWeaponComponent weapon, AttackEvent attack, ICommonSession? session)
    {
        var curTime = Timing.CurTime;

        if (weapon.NextAttack > curTime)
            return false;

        if (!CombatMode.IsInCombatMode(user))
            return false;

        EntityUid? target = null;
        switch (attack)
        {
            case LightAttackEvent light:
                if (light.Target != null && !TryGetEntity(light.Target, out target))
                {
                    // Target was lightly attacked & deleted.
                    return false;
                }

                if (!Blocker.CanAttack(user, target, (weaponUid, weapon)))
                    return false;

                // Can't self-attack if you're the weapon
                if (weaponUid == target)
                    return false;

                break;
            case DisarmAttackEvent disarm:
                if (disarm.Target != null && !TryGetEntity(disarm.Target, out target))
                {
                    // Target was lightly attacked & deleted.
                    return false;
                }

                if (!Blocker.CanAttack(user, target, (weaponUid, weapon), true))
                    return false;
                break;
            default:
                if (!Blocker.CanAttack(user, weapon: (weaponUid, weapon)))
                    return false;
                break;
        }

        // Windup time checked elsewhere.
        var fireRate = TimeSpan.FromSeconds(1f / GetAttackRate(weaponUid, user, weapon));
        var swings = 0;

        // TODO: If we get autoattacks then probably need a shotcounter like guns so we can do timing properly.
        if (weapon.NextAttack < curTime)
            weapon.NextAttack = curTime;

        while (weapon.NextAttack <= curTime)
        {
            weapon.NextAttack += fireRate;
            swings++;
        }

        Dirty(weaponUid, weapon);

        // Do this AFTER attack so it doesn't spam every tick
        var ev = new AttemptMeleeEvent(user);
        RaiseLocalEvent(weaponUid, ref ev);

        if (ev.Cancelled)
        {
            if (ev.Message != null)
            {
                PopupSystem.PopupClient(ev.Message, weaponUid, user);
            }

            return false;
        }

        // Attack confirmed
        for (var i = 0; i < swings; i++)
        {
            string animation;

            switch (attack)
            {
                case LightAttackEvent light:
                    DoLightAttack(user, light, weaponUid, weapon, session);
                    animation = weapon.Animation;
                    break;
                case DisarmAttackEvent disarm:
                    if (!DoDisarm(user, disarm, weaponUid, weapon, session))
                        return false;

                    animation = weapon.Animation;
                    break;
                case HeavyAttackEvent heavy:
                    if (!DoHeavyAttack(user, heavy, weaponUid, weapon, session))
                        return false;

                    animation = weapon.WideAnimation;
                    break;
                default:
                    throw new NotImplementedException();
            }

            DoLungeAnimation(user, weaponUid, weapon.Angle, GetCoordinates(attack.Coordinates).ToMap(EntityManager, TransformSystem), weapon.Range, animation);
        }

        var attackEv = new MeleeAttackEvent(weaponUid);
        RaiseLocalEvent(user, ref attackEv);

        weapon.Attacking = true;
        return true;
    }

    protected abstract bool InRange(EntityUid user, EntityUid target, float range, ICommonSession? session);

    protected virtual void DoLightAttack(EntityUid user, LightAttackEvent ev, EntityUid meleeUid, MeleeWeaponComponent component, ICommonSession? session)
    {
        // If I do not come back later to fix Light Attacks being Heavy Attacks you can throw me in the spider pit -Errant
        var damage = GetDamage(meleeUid, user, component) * GetHeavyDamageModifier(meleeUid, user, component);
        var target = GetEntity(ev.Target);
        var resistanceBypass = GetResistanceBypass(meleeUid, user, component);

        // For consistency with wide attacks stuff needs damageable.
        if (Deleted(target) ||
            !HasComp<DamageableComponent>(target) ||
            !TryComp(target, out TransformComponent? targetXform) ||
            // Not in LOS.
            !InRange(user, target.Value, component.Range, session))
        {
            // Leave IsHit set to true, because the only time it's set to false
            // is when a melee weapon is examined. Misses are inferred from an
            // empty HitEntities.
            // TODO: This needs fixing
            if (meleeUid == user)
            {
                AdminLogger.Add(LogType.MeleeHit, LogImpact.Low,
                    $"{ToPrettyString(user):actor} melee attacked (light) using their hands and missed");
            }
            else
            {
                AdminLogger.Add(LogType.MeleeHit, LogImpact.Low,
                    $"{ToPrettyString(user):actor} melee attacked (light) using {ToPrettyString(meleeUid):tool} and missed");
            }
            var missEvent = new MeleeHitEvent(new List<EntityUid>(), user, meleeUid, damage, null);
            RaiseLocalEvent(meleeUid, missEvent);
            _meleeSound.PlaySwingSound(user, meleeUid, component);
            return;
        }

        // Sawmill.Debug($"Melee damage is {damage.Total} out of {component.Damage.Total}");

        // Raise event before doing damage so we can cancel damage if the event is handled
        var hitEvent = new MeleeHitEvent(new List<EntityUid> { target.Value }, user, meleeUid, damage, null);
        RaiseLocalEvent(meleeUid, hitEvent);

        if (hitEvent.Handled)
            return;

        var targets = new List<EntityUid>(1)
        {
            target.Value
        };

        var weapon = GetEntity(ev.Weapon);

        // We skip weapon -> target interaction, as forensics system applies DNA on hit
        Interaction.DoContactInteraction(user, weapon);

        // If the user is using a long-range weapon, this probably shouldn't be happening? But I'll interpret melee as a
        // somewhat messy scuffle. See also, heavy attacks.
        Interaction.DoContactInteraction(user, target);

        // For stuff that cares about it being attacked.
        var attackedEvent = new AttackedEvent(meleeUid, user, targetXform.Coordinates);
        RaiseLocalEvent(target.Value, attackedEvent);

        var modifiedDamage = DamageSpecifier.ApplyModifierSets(damage + hitEvent.BonusDamage + attackedEvent.BonusDamage, hitEvent.ModifiersList);
<<<<<<< HEAD
        var damageResult = Damageable.TryChangeDamage(target, modifiedDamage, origin:user, tool: meleeUid);
=======
        var damageResult = Damageable.TryChangeDamage(target, modifiedDamage, origin:user, ignoreResistances:resistanceBypass);
>>>>>>> ed7ae5c6

        if (damageResult is {Empty: false})
        {
            // If the target has stamina and is taking blunt damage, they should also take stamina damage based on their blunt to stamina factor
            if (damageResult.DamageDict.TryGetValue("Blunt", out var bluntDamage))
            {
                _stamina.TakeStaminaDamage(target.Value, (bluntDamage * component.BluntStaminaDamageFactor).Float(), visual: false, source: user, with: meleeUid == user ? null : meleeUid);
            }

            if (meleeUid == user)
            {
                AdminLogger.Add(LogType.MeleeHit, LogImpact.Medium,
                    $"{ToPrettyString(user):actor} melee attacked (light) {ToPrettyString(target.Value):subject} using their hands and dealt {damageResult.GetTotal():damage} damage");
            }
            else
            {
                AdminLogger.Add(LogType.MeleeHit, LogImpact.Medium,
                    $"{ToPrettyString(user):actor} melee attacked (light) {ToPrettyString(target.Value):subject} using {ToPrettyString(meleeUid):tool} and dealt {damageResult.GetTotal():damage} damage");
            }

        }

        _meleeSound.PlayHitSound(target.Value, user, GetHighestDamageSound(modifiedDamage, _protoManager), hitEvent.HitSoundOverride, component);

        if (damageResult?.GetTotal() > FixedPoint2.Zero)
        {
            DoDamageEffect(targets, user, targetXform);
        }
    }

    protected abstract void DoDamageEffect(List<EntityUid> targets, EntityUid? user,  TransformComponent targetXform);

    private bool DoHeavyAttack(EntityUid user, HeavyAttackEvent ev, EntityUid meleeUid, MeleeWeaponComponent component, ICommonSession? session)
    {
        // TODO: This is copy-paste as fuck with DoPreciseAttack
        if (!TryComp(user, out TransformComponent? userXform))
            return false;

        var targetMap = GetCoordinates(ev.Coordinates).ToMap(EntityManager, TransformSystem);

        if (targetMap.MapId != userXform.MapID)
            return false;

        var userPos = TransformSystem.GetWorldPosition(userXform);
        var direction = targetMap.Position - userPos;
        var distance = Math.Min(component.Range, direction.Length());

        var damage = GetDamage(meleeUid, user, component);
        var entities = GetEntityList(ev.Entities);

        if (entities.Count == 0)
        {
            if (meleeUid == user)
            {
                AdminLogger.Add(LogType.MeleeHit, LogImpact.Low,
                    $"{ToPrettyString(user):actor} melee attacked (heavy) using their hands and missed");
            }
            else
            {
                AdminLogger.Add(LogType.MeleeHit, LogImpact.Low,
                    $"{ToPrettyString(user):actor} melee attacked (heavy) using {ToPrettyString(meleeUid):tool} and missed");
            }
            var missEvent = new MeleeHitEvent(new List<EntityUid>(), user, meleeUid, damage, direction);
            RaiseLocalEvent(meleeUid, missEvent);

            // immediate audio feedback
            _meleeSound.PlaySwingSound(user, meleeUid, component);

            return true;
        }

        // Naughty input
        if (entities.Count > MaxTargets)
        {
            entities.RemoveRange(MaxTargets, entities.Count - MaxTargets);
        }

        // Validate client
        for (var i = entities.Count - 1; i >= 0; i--)
        {
            if (ArcRaySuccessful(entities[i], userPos, direction.ToWorldAngle(), component.Angle, distance,
                    userXform.MapID, user, session))
            {
                continue;
            }

            // Bad input
            entities.RemoveAt(i);
        }

        var targets = new List<EntityUid>();
        var damageQuery = GetEntityQuery<DamageableComponent>();

        foreach (var entity in entities)
        {
            if (entity == user ||
                !damageQuery.HasComponent(entity))
                continue;

            targets.Add(entity);
        }

        // Sawmill.Debug($"Melee damage is {damage.Total} out of {component.Damage.Total}");

        // Raise event before doing damage so we can cancel damage if the event is handled
        var hitEvent = new MeleeHitEvent(targets, user, meleeUid, damage, direction);
        RaiseLocalEvent(meleeUid, hitEvent);

        if (hitEvent.Handled)
            return true;

        var weapon = GetEntity(ev.Weapon);

        Interaction.DoContactInteraction(user, weapon);

        // For stuff that cares about it being attacked.
        foreach (var target in targets)
        {
            // We skip weapon -> target interaction, as forensics system applies DNA on hit

            // If the user is using a long-range weapon, this probably shouldn't be happening? But I'll interpret melee as a
            // somewhat messy scuffle. See also, light attacks.
            Interaction.DoContactInteraction(user, target);
        }

        var appliedDamage = new DamageSpecifier();

        for (var i = targets.Count - 1; i >= 0; i--)
        {
            var entity = targets[i];
            // We raise an attack attempt here as well,
            // primarily because this was an untargeted wideswing: if a subscriber to that event cared about
            // the potential target (such as for pacifism), they need to be made aware of the target here.
            // In that case, just continue.
            if (!Blocker.CanAttack(user, entity, (weapon, component)))
            {
                targets.RemoveAt(i);
                continue;
            }

            var attackedEvent = new AttackedEvent(meleeUid, user, GetCoordinates(ev.Coordinates));
            RaiseLocalEvent(entity, attackedEvent);
            var modifiedDamage = DamageSpecifier.ApplyModifierSets(damage + hitEvent.BonusDamage + attackedEvent.BonusDamage, hitEvent.ModifiersList);

            var damageResult = Damageable.TryChangeDamage(entity, modifiedDamage, origin:user, tool: meleeUid);

            if (damageResult != null && damageResult.GetTotal() > FixedPoint2.Zero)
            {
                appliedDamage += damageResult;

                if (meleeUid == user)
                {
                    AdminLogger.Add(LogType.MeleeHit, LogImpact.Medium,
                        $"{ToPrettyString(user):actor} melee attacked (heavy) {ToPrettyString(entity):subject} using their hands and dealt {damageResult.GetTotal():damage} damage");
                }
                else
                {
                    AdminLogger.Add(LogType.MeleeHit, LogImpact.Medium,
                        $"{ToPrettyString(user):actor} melee attacked (heavy) {ToPrettyString(entity):subject} using {ToPrettyString(meleeUid):tool} and dealt {damageResult.GetTotal():damage} damage");
                }
            }
        }

        if (entities.Count != 0)
        {
            var target = entities.First();
            _meleeSound.PlayHitSound(target, user, GetHighestDamageSound(appliedDamage, _protoManager), hitEvent.HitSoundOverride, component);
        }

        if (appliedDamage.GetTotal() > FixedPoint2.Zero)
        {
            DoDamageEffect(targets, user, Transform(targets[0]));
        }

        return true;
    }

    protected HashSet<EntityUid> ArcRayCast(Vector2 position, Angle angle, Angle arcWidth, float range, MapId mapId, EntityUid ignore)
    {
        // TODO: This is pretty sucky.
        var widthRad = arcWidth;
        var increments = 1 + 35 * (int) Math.Ceiling(widthRad / (2 * Math.PI));
        var increment = widthRad / increments;
        var baseAngle = angle - widthRad / 2;

        var resSet = new HashSet<EntityUid>();

        for (var i = 0; i < increments; i++)
        {
            var castAngle = new Angle(baseAngle + increment * i);
            var res = _physics.IntersectRay(mapId,
                new CollisionRay(position, castAngle.ToWorldVec(),
                    AttackMask), range, ignore, false).ToList();

            if (res.Count != 0)
            {
                resSet.Add(res[0].HitEntity);
            }
        }

        return resSet;
    }

    protected virtual bool ArcRaySuccessful(EntityUid targetUid, Vector2 position, Angle angle, Angle arcWidth, float range,
        MapId mapId, EntityUid ignore, ICommonSession? session)
    {
        // Only matters for server.
        return true;
    }


    public static string? GetHighestDamageSound(DamageSpecifier modifiedDamage, IPrototypeManager protoManager)
    {
        var groups = modifiedDamage.GetDamagePerGroup(protoManager);

        // Use group if it's exclusive, otherwise fall back to type.
        if (groups.Count == 1)
        {
            return groups.Keys.First();
        }

        var highestDamage = FixedPoint2.Zero;
        string? highestDamageType = null;

        foreach (var (type, damage) in modifiedDamage.DamageDict)
        {
            if (damage <= highestDamage)
                continue;

            highestDamageType = type;
        }

        return highestDamageType;
    }

    protected virtual bool DoDisarm(EntityUid user, DisarmAttackEvent ev, EntityUid meleeUid, MeleeWeaponComponent component, ICommonSession? session)
    {
        var target = GetEntity(ev.Target);

        if (Deleted(target) ||
            user == target)
        {
            return false;
        }

        // Play a sound to give instant feedback; same with playing the animations
        _meleeSound.PlaySwingSound(user, meleeUid, component);
        return true;
    }

    private void DoLungeAnimation(EntityUid user, EntityUid weapon, Angle angle, MapCoordinates coordinates, float length, string? animation)
    {
        // TODO: Assert that offset eyes are still okay.
        if (!TryComp(user, out TransformComponent? userXform))
            return;

        var invMatrix = TransformSystem.GetInvWorldMatrix(userXform);
        var localPos = Vector2.Transform(coordinates.Position, invMatrix);

        if (localPos.LengthSquared() <= 0f)
            return;

        localPos = userXform.LocalRotation.RotateVec(localPos);

        // We'll play the effect just short visually so it doesn't look like we should be hitting but actually aren't.
        const float bufferLength = 0.2f;
        var visualLength = length - bufferLength;

        if (localPos.Length() > visualLength)
            localPos = localPos.Normalized() * visualLength;

        DoLunge(user, weapon, angle, localPos, animation);
    }

    public abstract void DoLunge(EntityUid user, EntityUid weapon, Angle angle, Vector2 localPos, string? animation, bool predicted = true);

    /// <summary>
    /// Used to update the MeleeWeapon component on item toggle.
    /// </summary>
    private void OnItemToggle(EntityUid uid, ItemToggleMeleeWeaponComponent itemToggleMelee, ItemToggledEvent args)
    {
        if (!TryComp(uid, out MeleeWeaponComponent? meleeWeapon))
            return;

        if (args.Activated)
        {
            if (itemToggleMelee.ActivatedDamage != null)
            {
                //Setting deactivated damage to the weapon's regular value before changing it.
                itemToggleMelee.DeactivatedDamage ??= meleeWeapon.Damage;
                meleeWeapon.Damage = itemToggleMelee.ActivatedDamage;
            }

            meleeWeapon.HitSound = itemToggleMelee.ActivatedSoundOnHit;

            if (itemToggleMelee.ActivatedSoundOnHitNoDamage != null)
            {
                //Setting the deactivated sound on no damage hit to the weapon's regular value before changing it.
                itemToggleMelee.DeactivatedSoundOnHitNoDamage ??= meleeWeapon.NoDamageSound;
                meleeWeapon.NoDamageSound = itemToggleMelee.ActivatedSoundOnHitNoDamage;
            }

            if (itemToggleMelee.ActivatedSoundOnSwing != null)
            {
                //Setting the deactivated sound on no damage hit to the weapon's regular value before changing it.
                itemToggleMelee.DeactivatedSoundOnSwing ??= meleeWeapon.SwingSound;
                meleeWeapon.SwingSound = itemToggleMelee.ActivatedSoundOnSwing;
            }

            if (itemToggleMelee.DeactivatedSecret)
                meleeWeapon.Hidden = false;
        }
        else
        {
            if (itemToggleMelee.DeactivatedDamage != null)
                meleeWeapon.Damage = itemToggleMelee.DeactivatedDamage;

            meleeWeapon.HitSound = itemToggleMelee.DeactivatedSoundOnHit;

            if (itemToggleMelee.DeactivatedSoundOnHitNoDamage != null)
                meleeWeapon.NoDamageSound = itemToggleMelee.DeactivatedSoundOnHitNoDamage;

            if (itemToggleMelee.DeactivatedSoundOnSwing != null)
                meleeWeapon.SwingSound = itemToggleMelee.DeactivatedSoundOnSwing;

            if (itemToggleMelee.DeactivatedSecret)
                meleeWeapon.Hidden = true;
        }

        Dirty(uid, meleeWeapon);
    }
}<|MERGE_RESOLUTION|>--- conflicted
+++ resolved
@@ -514,11 +514,7 @@
         RaiseLocalEvent(target.Value, attackedEvent);
 
         var modifiedDamage = DamageSpecifier.ApplyModifierSets(damage + hitEvent.BonusDamage + attackedEvent.BonusDamage, hitEvent.ModifiersList);
-<<<<<<< HEAD
-        var damageResult = Damageable.TryChangeDamage(target, modifiedDamage, origin:user, tool: meleeUid);
-=======
-        var damageResult = Damageable.TryChangeDamage(target, modifiedDamage, origin:user, ignoreResistances:resistanceBypass);
->>>>>>> ed7ae5c6
+        var damageResult = Damageable.TryChangeDamage(target, modifiedDamage, origin:user, ignoreResistances:resistanceBypass, tool: meleeUid);
 
         if (damageResult is {Empty: false})
         {
