using Content.Shared.Damage;
using Content.Shared.FixedPoint;
using Robust.Shared.Audio;
using Robust.Shared.GameStates;
using Robust.Shared.Prototypes;
using Robust.Shared.Serialization.TypeSerializers.Implementations.Custom;

namespace Content.Shared.Weapons.Melee;

/// <summary>
/// When given to a mob lets them do unarmed attacks, or when given to an item lets someone wield it to do attacks.
/// </summary>
[RegisterComponent, NetworkedComponent, AutoGenerateComponentState(fieldDeltas: true), AutoGenerateComponentPause]
public sealed partial class MeleeWeaponComponent : Component
{
    /// <summary>
    /// Defines if the primary attack should be a wide swing
    /// </summary>
    // TODO RMC14 move this out and reset the file to upstream once source gen is fixed
    [DataField]
    public bool WidePrimary;

    // TODO: This is becoming bloated as shit.
    // This should just be its own component for alt attacks.
    /// <summary>
    /// Does this entity do a disarm on alt attack.
    /// </summary>
    [DataField, AutoNetworkedField]
    public bool AltDisarm = true;

    /// <summary>
    /// Should the melee weapon's damage stats be examinable.
    /// </summary>
    [DataField, AutoNetworkedField]
    public bool Hidden;

    /// <summary>
    /// Next time this component is allowed to light attack. Heavy attacks are wound up and never have a cooldown.
    /// </summary>
    [DataField(customTypeSerializer: typeof(TimeOffsetSerializer)), AutoNetworkedField]
    [AutoPausedField]
    public TimeSpan NextAttack;

    /// <summary>
    /// Starts attack cooldown when equipped if true.
    /// </summary>
    [DataField, AutoNetworkedField]
    public bool ResetOnHandSelected = true;

    /*
     * Melee combat works based around 2 types of attacks:
     * 1. Click attacks with left-click. This attacks whatever is under your mnouse
     * 2. Wide attacks with right-click + left-click. This attacks whatever is in the direction of your mouse.
     */

    /// <summary>
    /// How many times we can attack per second.
    /// </summary>
    [DataField, AutoNetworkedField]
    public float AttackRate = 1f;

    /// <summary>
    /// Are we currently holding down the mouse for an attack.
    /// Used so we can't just hold the mouse button and attack constantly.
    /// </summary>
    [AutoNetworkedField]
    public bool Attacking = false;

    /// <summary>
    /// If true, attacks will be repeated automatically without requiring the mouse button to be lifted.
    /// </summary>
    [DataField, AutoNetworkedField]
    public bool AutoAttack;

    /// <summary>
    /// If true, attacks will bypass armor resistances.
    /// </summary>
    [DataField, AutoNetworkedField]
    public bool ResistanceBypass = false;

    /// <summary>
    /// Base damage for this weapon. Can be modified via heavy damage or other means.
    /// </summary>
    [DataField(required: true), AutoNetworkedField]
    public DamageSpecifier Damage = default!;

<<<<<<< HEAD
    [DataField]
    [ViewVariables(VVAccess.ReadWrite)]
    public FixedPoint2 BluntStaminaDamageFactor = FixedPoint2.New(0.0f);
=======
    [DataField, AutoNetworkedField]
    public FixedPoint2 BluntStaminaDamageFactor = FixedPoint2.New(0.5f);
>>>>>>> 961d2cfd

    /// <summary>
    /// Multiplies damage by this amount for single-target attacks.
    /// </summary>
    [DataField, AutoNetworkedField]
    public FixedPoint2 ClickDamageModifier = FixedPoint2.New(1);

    // TODO: Temporarily 1.5 until interactionoutline is adjusted to use melee, then probably drop to 1.2
    /// <summary>
    /// Nearest edge range to hit an entity.
    /// </summary>
    [DataField, AutoNetworkedField]
    public float Range = 1.5f;

    /// <summary>
    /// Total width of the angle for wide attacks.
    /// </summary>
    [DataField, AutoNetworkedField]
    public Angle Angle = Angle.FromDegrees(60);

    [DataField, AutoNetworkedField]
    public EntProtoId Animation = "WeaponArcPunch";

    [DataField, AutoNetworkedField]
    public EntProtoId WideAnimation = "WeaponArcSlash";

    /// <summary>
    /// Rotation of the animation.
    /// 0 degrees means the top faces the attacker.
    /// </summary>
    [DataField, AutoNetworkedField]
    public Angle WideAnimationRotation = Angle.Zero;

    [DataField, AutoNetworkedField]
    public bool SwingLeft;


    // Sounds

    /// <summary>
    /// This gets played whenever a melee attack is done. This is predicted by the client.
    /// </summary>
    [ViewVariables(VVAccess.ReadWrite)]
    [DataField("soundSwing"), AutoNetworkedField]
    public SoundSpecifier SwingSound { get; set; } = new SoundPathSpecifier("/Audio/Weapons/punchmiss.ogg")
    {
        Params = AudioParams.Default.WithVolume(-3f).WithVariation(0.025f),
    };

    // We do not predict the below sounds in case the client thinks but the server disagrees. If this were the case
    // then a player may doubt if the target actually took damage or not.
    // If overwatch and apex do this then we probably should too.

    [ViewVariables(VVAccess.ReadWrite)]
    [DataField("soundHit"), AutoNetworkedField]
    public SoundSpecifier? HitSound;

    /// <summary>
    /// Plays if no damage is done to the target entity.
    /// </summary>
    [ViewVariables(VVAccess.ReadWrite)]
    [DataField("soundNoDamage"), AutoNetworkedField]
    public SoundSpecifier NoDamageSound { get; set; } = new SoundCollectionSpecifier("WeakHit");

    /// <summary>
    /// If true, the weapon must be equipped for it to be used.
    /// E.g boxing gloves must be equipped to your gloves,
    /// not just held in your hand to be used.
    /// </summary>
    [DataField, AutoNetworkedField]
    public bool MustBeEquippedToUse = false;
}

/// <summary>
/// Event raised on entity in GetWeapon function to allow systems to manually
/// specify what the weapon should be.
/// </summary>
public sealed class GetMeleeWeaponEvent : HandledEntityEventArgs
{
    public EntityUid? Weapon;
}<|MERGE_RESOLUTION|>--- conflicted
+++ resolved
@@ -84,14 +84,8 @@
     [DataField(required: true), AutoNetworkedField]
     public DamageSpecifier Damage = default!;
 
-<<<<<<< HEAD
-    [DataField]
-    [ViewVariables(VVAccess.ReadWrite)]
+    [DataField, AutoNetworkedField]
     public FixedPoint2 BluntStaminaDamageFactor = FixedPoint2.New(0.0f);
-=======
-    [DataField, AutoNetworkedField]
-    public FixedPoint2 BluntStaminaDamageFactor = FixedPoint2.New(0.5f);
->>>>>>> 961d2cfd
 
     /// <summary>
     /// Multiplies damage by this amount for single-target attacks.
