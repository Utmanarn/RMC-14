using Content.Shared._RMC14.Light;
using Content.Shared.Administration.Logs;
using Content.Shared.Damage.Components;
using Content.Shared.Database;
using Content.Shared.Interaction;
using Content.Shared.Inventory;
using Content.Shared.Popups;
using Robust.Shared.Random;
using Content.Shared.Throwing;
using Robust.Shared.Audio.Systems;
<<<<<<< HEAD
=======
using Robust.Shared.Network;
using Robust.Shared.Timing;
using Content.Shared.Random;
using Content.Shared.Movement.Pulling.Components;
using Content.Shared.Effects;
using Content.Shared.Stunnable;
>>>>>>> 961d2cfd

namespace Content.Shared.Damage.Systems;

public sealed class DamageOnInteractSystem : EntitySystem
{
    [Dependency] private readonly ISharedAdminLogManager _adminLogger = default!;
    [Dependency] private readonly DamageableSystem _damageableSystem = default!;
    [Dependency] private readonly SharedAudioSystem _audioSystem = default!;
    [Dependency] private readonly SharedPopupSystem _popupSystem = default!;
    [Dependency] private readonly InventorySystem _inventorySystem = default!;
    [Dependency] private readonly ThrowingSystem _throwingSystem = default!;
    [Dependency] private readonly IRobustRandom _random = default!;
    [Dependency] private readonly IGameTiming _gameTiming = default!;
    [Dependency] private readonly SharedStunSystem _stun = default!;

    public override void Initialize()
    {
        base.Initialize();

        SubscribeLocalEvent<DamageOnInteractComponent, InteractHandEvent>(OnHandInteract);
    }

    /// <summary>
    /// Damages the user that interacts with the entity with an empty hand and
    /// plays a sound or pops up text in response. If the user does not have
    /// proper protection, the user will only be damaged and other interactions
    /// will be cancelled.
    /// </summary>
    /// <param name="entity">The entity being interacted with</param>
    /// <param name="args">Contains the user that interacted with the entity</param>
    private void OnHandInteract(Entity<DamageOnInteractComponent> entity, ref InteractHandEvent args)
    {
        // Stop the interaction if the user attempts to interact with the object before the timer is finished
        if (_gameTiming.CurTime < entity.Comp.NextInteraction)
        {
            args.Handled = true;
            return;
        }

        if (!entity.Comp.IsDamageActive)
            return;

        var totalDamage = entity.Comp.Damage;

        if (!entity.Comp.IgnoreResistances)
        {
            // try to get damage on interact protection from either the inventory slots of the entity
            _inventorySystem.TryGetInventoryEntity<DamageOnInteractProtectionComponent>(args.User, out var protectiveEntity);

            // or checking the entity for  the comp itself if the inventory didn't work
            if (protectiveEntity.Comp == null && TryComp<DamageOnInteractProtectionComponent>(args.User, out var protectiveComp))
                protectiveEntity = (args.User, protectiveComp);
            

            // if protectiveComp isn't null after all that, it means the user has protection,
            // so let's calculate how much they resist
            if (protectiveEntity.Comp != null)
            {
                totalDamage = DamageSpecifier.ApplyModifierSet(totalDamage, protectiveEntity.Comp.DamageProtection);
            }
            else
            {
                var ev = new LightBurnHandAttemptEvent(args.User, entity);
                RaiseLocalEvent(ref ev);
                if (ev.Cancelled)
                    return;
            }
        }

        totalDamage = _damageableSystem.TryChangeDamage(args.User, totalDamage, origin: args.Target);

        if (totalDamage != null && totalDamage.AnyPositive())
        {
            // Record this interaction and determine when a user is allowed to interact with this entity again
            entity.Comp.LastInteraction = _gameTiming.CurTime;
            entity.Comp.NextInteraction = _gameTiming.CurTime + TimeSpan.FromSeconds(entity.Comp.InteractTimer);

            args.Handled = true;

            _adminLogger.Add(LogType.Damaged, $"{ToPrettyString(args.User):user} injured their hand by interacting with {ToPrettyString(args.Target):target} and received {totalDamage.GetTotal():damage} damage");
            _audioSystem.PlayPredicted(entity.Comp.InteractSound, args.Target, args.User);

            if (entity.Comp.PopupText != null)
                _popupSystem.PopupClient(Loc.GetString(entity.Comp.PopupText), args.User, args.User);

            // Attempt to paralyze the user after they have taken damage
            if (_random.Prob(entity.Comp.StunChance))
                _stun.TryParalyze(args.User, TimeSpan.FromSeconds(entity.Comp.StunSeconds), true);
        }
        // Check if the entity's Throw bool is false, or if the entity has the PullableComponent, then if the entity is currently being pulled.
        // BeingPulled must be checked because the entity will be spastically thrown around without this.
        if (!entity.Comp.Throw || !TryComp<PullableComponent>(entity, out var pullComp) || pullComp.BeingPulled)
            return;

        _throwingSystem.TryThrow(entity, _random.NextVector2(), entity.Comp.ThrowSpeed, doSpin: true);
    }

    public void SetIsDamageActiveTo(Entity<DamageOnInteractComponent> entity, bool mode)
    {
        if (entity.Comp.IsDamageActive == mode)
            return;

        entity.Comp.IsDamageActive = mode;
        Dirty(entity);
    }
}<|MERGE_RESOLUTION|>--- conflicted
+++ resolved
@@ -8,15 +8,12 @@
 using Robust.Shared.Random;
 using Content.Shared.Throwing;
 using Robust.Shared.Audio.Systems;
-<<<<<<< HEAD
-=======
 using Robust.Shared.Network;
 using Robust.Shared.Timing;
 using Content.Shared.Random;
 using Content.Shared.Movement.Pulling.Components;
 using Content.Shared.Effects;
 using Content.Shared.Stunnable;
->>>>>>> 961d2cfd
 
 namespace Content.Shared.Damage.Systems;
 
@@ -69,7 +66,7 @@
             // or checking the entity for  the comp itself if the inventory didn't work
             if (protectiveEntity.Comp == null && TryComp<DamageOnInteractProtectionComponent>(args.User, out var protectiveComp))
                 protectiveEntity = (args.User, protectiveComp);
-            
+
 
             // if protectiveComp isn't null after all that, it means the user has protection,
             // so let's calculate how much they resist
@@ -95,7 +92,6 @@
             entity.Comp.NextInteraction = _gameTiming.CurTime + TimeSpan.FromSeconds(entity.Comp.InteractTimer);
 
             args.Handled = true;
-
             _adminLogger.Add(LogType.Damaged, $"{ToPrettyString(args.User):user} injured their hand by interacting with {ToPrettyString(args.Target):target} and received {totalDamage.GetTotal():damage} damage");
             _audioSystem.PlayPredicted(entity.Comp.InteractSound, args.Target, args.User);
 
