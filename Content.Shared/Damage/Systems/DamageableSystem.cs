--- conflicted
+++ resolved
@@ -1,10 +1,7 @@
 using System.Linq;
-<<<<<<< HEAD
-using Content.Shared._RMC14.Damage;
-=======
 using Content.Shared.CCVar;
 using Content.Shared.Chemistry;
->>>>>>> e4864ac4
+using Content.Shared._RMC14.Damage;
 using Content.Shared.Damage.Prototypes;
 using Content.Shared.FixedPoint;
 using Content.Shared.Inventory;
@@ -214,7 +211,6 @@
                 }
             }
 
-<<<<<<< HEAD
             var evd = new DamageModifyAfterResistEvent(damage, origin, tool);
             RaiseLocalEvent(uid.Value, evd);
             damage = evd.Damage;
@@ -223,9 +219,8 @@
             {
                 return damage;
             }
-=======
+
             damage = ApplyUniversalAllModifiers(damage);
->>>>>>> e4864ac4
 
             // TODO DAMAGE PERFORMANCE
             // Consider using a local private field instead of creating a new dictionary here.
