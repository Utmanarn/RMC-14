--- conflicted
+++ resolved
@@ -62,11 +62,8 @@
     [Dependency] private   readonly SharedUserInterfaceSystem _ui = default!;
     [Dependency] protected readonly UseDelaySystem UseDelay = default!;
     [Dependency] private readonly EntityWhitelistSystem _whitelistSystem = default!;
-<<<<<<< HEAD
+    [Dependency] private readonly ISharedAdminLogManager _adminLog = default!;
     [Dependency] protected readonly RMCStorageSystem RMCStorage = default!;
-=======
-    [Dependency] private readonly ISharedAdminLogManager _adminLog = default!;
->>>>>>> ed7ae5c6
 
     private EntityQuery<ItemComponent> _itemQuery;
     private EntityQuery<StackComponent> _stackQuery;
@@ -608,6 +605,7 @@
                 Audio.PlayPredicted(storage.Comp.StorageRemoveSound, storage, player, _audioParams);
             }
 
+            UpdateUI((storage, storage));
             return;
         }
 
@@ -624,25 +622,8 @@
                 checkCanInteract: false))
             return;
 
-<<<<<<< HEAD
-        // If the user's active hand is empty, try pick up the item.
-        if (hands.ActiveHandEntity == null)
-        {
-            if (_sharedHandsSystem.TryPickupAnyHand(player, entity, handsComp: hands)
-                && storageComp.StorageRemoveSound != null)
-                Audio.PlayPredicted(storageComp.StorageRemoveSound, uid, player);
-            {
-                UpdateUI((uid, storageComp));
-                return;
-            }
-        }
-
-        // Else, interact using the held item
-        _interactionSystem.InteractUsing(player, hands.ActiveHandEntity.Value, entity, Transform(entity).Coordinates, checkCanInteract: false);
-=======
         var failedEv = new StorageInsertFailedEvent((storage, storage.Comp), (player, player.Comp));
         RaiseLocalEvent(storage, ref failedEv);
->>>>>>> ed7ae5c6
     }
 
     private void OnSetItemLocation(StorageSetItemLocationEvent msg, EntitySessionEventArgs args)
