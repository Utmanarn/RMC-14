using Robust.Shared.Serialization;

namespace Content.Shared.Humanoid.Markings
{
    [Serializable, NetSerializable]
    public enum MarkingCategories : byte
    {
        Special,
        Hair,
        FacialHair,
        Head,
        HeadTop,
        HeadSide,
        Snout,
        Chest,
<<<<<<< HEAD
        Underwear,
        Undershirt,
=======
        UndergarmentTop,
        UndergarmentBottom,
>>>>>>> e4864ac4
        Arms,
        Legs,
        Tail,
        Overlay
    }

    public static class MarkingCategoriesConversion
    {
        public static MarkingCategories FromHumanoidVisualLayers(HumanoidVisualLayers layer)
        {
            return layer switch
            {
                HumanoidVisualLayers.Special => MarkingCategories.Special,
                HumanoidVisualLayers.Hair => MarkingCategories.Hair,
                HumanoidVisualLayers.FacialHair => MarkingCategories.FacialHair,
                HumanoidVisualLayers.Head => MarkingCategories.Head,
                HumanoidVisualLayers.HeadTop => MarkingCategories.HeadTop,
                HumanoidVisualLayers.HeadSide => MarkingCategories.HeadSide,
                HumanoidVisualLayers.Snout => MarkingCategories.Snout,
                HumanoidVisualLayers.Chest => MarkingCategories.Chest,
<<<<<<< HEAD
                HumanoidVisualLayers.Underwear => MarkingCategories.Underwear,
                HumanoidVisualLayers.Undershirt => MarkingCategories.Undershirt,
=======
                HumanoidVisualLayers.UndergarmentTop => MarkingCategories.UndergarmentTop,
                HumanoidVisualLayers.UndergarmentBottom => MarkingCategories.UndergarmentBottom,
>>>>>>> e4864ac4
                HumanoidVisualLayers.RArm => MarkingCategories.Arms,
                HumanoidVisualLayers.LArm => MarkingCategories.Arms,
                HumanoidVisualLayers.RHand => MarkingCategories.Arms,
                HumanoidVisualLayers.LHand => MarkingCategories.Arms,
                HumanoidVisualLayers.LLeg => MarkingCategories.Legs,
                HumanoidVisualLayers.RLeg => MarkingCategories.Legs,
                HumanoidVisualLayers.LFoot => MarkingCategories.Legs,
                HumanoidVisualLayers.RFoot => MarkingCategories.Legs,
                HumanoidVisualLayers.Tail => MarkingCategories.Tail,
                _ => MarkingCategories.Overlay
            };
        }
    }
}<|MERGE_RESOLUTION|>--- conflicted
+++ resolved
@@ -13,13 +13,10 @@
         HeadSide,
         Snout,
         Chest,
-<<<<<<< HEAD
         Underwear,
         Undershirt,
-=======
         UndergarmentTop,
         UndergarmentBottom,
->>>>>>> e4864ac4
         Arms,
         Legs,
         Tail,
@@ -40,13 +37,10 @@
                 HumanoidVisualLayers.HeadSide => MarkingCategories.HeadSide,
                 HumanoidVisualLayers.Snout => MarkingCategories.Snout,
                 HumanoidVisualLayers.Chest => MarkingCategories.Chest,
-<<<<<<< HEAD
+                HumanoidVisualLayers.UndergarmentTop => MarkingCategories.UndergarmentTop,
+                HumanoidVisualLayers.UndergarmentBottom => MarkingCategories.UndergarmentBottom,
                 HumanoidVisualLayers.Underwear => MarkingCategories.Underwear,
                 HumanoidVisualLayers.Undershirt => MarkingCategories.Undershirt,
-=======
-                HumanoidVisualLayers.UndergarmentTop => MarkingCategories.UndergarmentTop,
-                HumanoidVisualLayers.UndergarmentBottom => MarkingCategories.UndergarmentBottom,
->>>>>>> e4864ac4
                 HumanoidVisualLayers.RArm => MarkingCategories.Arms,
                 HumanoidVisualLayers.LArm => MarkingCategories.Arms,
                 HumanoidVisualLayers.RHand => MarkingCategories.Arms,
