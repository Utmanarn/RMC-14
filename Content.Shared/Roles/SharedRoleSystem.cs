--- conflicted
+++ resolved
@@ -1,9 +1,6 @@
 using System.Diagnostics.CodeAnalysis;
-<<<<<<< HEAD
+using System.Linq;
 using Content.Shared._RMC14.GameStates;
-=======
-using System.Linq;
->>>>>>> 671ab10b
 using Content.Shared.Administration.Logs;
 using Content.Shared.CCVar;
 using Content.Shared.Database;
@@ -168,13 +165,7 @@
             DebugTools.Assert(!mindRoleComp.ExclusiveAntag);
         }
 
-<<<<<<< HEAD
         Dirty(mindRoleId, mindRoleComp);
-        if (mindRoleComp.Antag || mindRoleComp.ExclusiveAntag)
-            antagonist = true;
-
-=======
->>>>>>> 671ab10b
         mind.MindRoles.Add(mindRoleId);
         Dirty(mindId, mind);
 
