using Content.Shared.Doors.Components;
using Content.Shared.Popups;
using Content.Shared.Prying.Components;
using Content.Shared.Wires;
using Robust.Shared.Audio.Systems;
using Robust.Shared.Timing;

namespace Content.Shared.Doors.Systems;

public abstract class SharedAirlockSystem : EntitySystem
{
    [Dependency] private   readonly IGameTiming _timing = default!;
    [Dependency] protected readonly SharedAppearanceSystem Appearance = default!;
    [Dependency] protected readonly SharedAudioSystem Audio = default!;
    [Dependency] protected readonly SharedDoorSystem DoorSystem = default!;
    [Dependency] protected readonly SharedPopupSystem Popup = default!;
    [Dependency] private   readonly SharedWiresSystem _wiresSystem = default!;

    public override void Initialize()
    {
        base.Initialize();

        SubscribeLocalEvent<AirlockComponent, BeforeDoorClosedEvent>(OnBeforeDoorClosed);
        SubscribeLocalEvent<AirlockComponent, DoorStateChangedEvent>(OnStateChanged);
        SubscribeLocalEvent<AirlockComponent, DoorBoltsChangedEvent>(OnBoltsChanged);
        SubscribeLocalEvent<AirlockComponent, BeforeDoorOpenedEvent>(OnBeforeDoorOpened);
        SubscribeLocalEvent<AirlockComponent, BeforeDoorDeniedEvent>(OnBeforeDoorDenied);
        SubscribeLocalEvent<AirlockComponent, GetPryTimeModifierEvent>(OnGetPryMod);
        SubscribeLocalEvent<AirlockComponent, BeforePryEvent>(OnBeforePry);
    }

    private void OnBeforeDoorClosed(EntityUid uid, AirlockComponent airlock, BeforeDoorClosedEvent args)
    {
        if (args.Cancelled)
            return;

        if (!airlock.Safety)
            args.PerformCollisionCheck = false;

        // only block based on bolts / power status when initially closing the door, not when its already
        // mid-transition. Particularly relevant for when the door was pried-closed with a crowbar, which bypasses
        // the initial power-check.

        if (TryComp(uid, out DoorComponent? door)
<<<<<<< HEAD
            && !door.Partial
            && door.State != DoorState.Closing
=======
            && !args.Partial
>>>>>>> e4864ac4
            && !CanChangeState(uid, airlock))
        {
            args.Cancel();
        }
    }

    private void OnStateChanged(EntityUid uid, AirlockComponent component, DoorStateChangedEvent args)
    {
        // This is here so we don't accidentally bulldoze state values and mispredict.
        if (_timing.ApplyingState)
            return;

        // Only show the maintenance panel if the airlock is closed
        if (TryComp<WiresPanelComponent>(uid, out var wiresPanel))
        {
            _wiresSystem.ChangePanelVisibility(uid, wiresPanel, component.OpenPanelVisible || args.State != DoorState.Open);
        }
        // If the door is closed, we should look if the bolt was locked while closing
        UpdateAutoClose(uid, component);

        // Make sure the airlock auto closes again next time it is opened
        if (args.State == DoorState.Closed)
        {
            component.AutoClose = true;
            Dirty(uid, component);
        }
    }

    private void OnBoltsChanged(EntityUid uid, AirlockComponent component, DoorBoltsChangedEvent args)
    {
        // If unbolted, reset the auto close timer
        if (!args.BoltsDown)
            UpdateAutoClose(uid, component);
    }

    private void OnBeforeDoorOpened(EntityUid uid, AirlockComponent component, BeforeDoorOpenedEvent args)
    {
        if (!CanChangeState(uid, component))
            args.Cancel();
    }

    private void OnBeforeDoorDenied(EntityUid uid, AirlockComponent component, BeforeDoorDeniedEvent args)
    {
        if (!CanChangeState(uid, component))
            args.Cancel();
    }

    private void OnGetPryMod(EntityUid uid, AirlockComponent component, ref GetPryTimeModifierEvent args)
    {
        if (component.Powered)
            args.PryTimeModifier *= component.PoweredPryModifier;

        if (DoorSystem.IsBolted(uid))
            args.PryTimeModifier *= component.BoltedPryModifier;
    }

    /// <summary>
    /// Updates the auto close timer.
    /// </summary>
    public void UpdateAutoClose(EntityUid uid, AirlockComponent? airlock = null, DoorComponent? door = null)
    {
        if (!Resolve(uid, ref airlock, ref door))
            return;

        if (door.State != DoorState.Open)
            return;

        if (!airlock.AutoClose)
            return;

        if (!CanChangeState(uid, airlock))
            return;

        var autoev = new BeforeDoorAutoCloseEvent();
        RaiseLocalEvent(uid, autoev);
        if (autoev.Cancelled)
            return;

        DoorSystem.SetNextStateChange(uid, airlock.AutoCloseDelay * airlock.AutoCloseDelayModifier);
    }

    private void OnBeforePry(EntityUid uid, AirlockComponent component, ref BeforePryEvent args)
    {
        if (args.Cancelled)
            return;

        if (!component.Powered || args.PryPowered)
            return;

        args.Message = "airlock-component-cannot-pry-is-powered-message";

        args.Cancelled = true;
    }

    public void UpdateEmergencyLightStatus(EntityUid uid, AirlockComponent component)
    {
        Appearance.SetData(uid, DoorVisuals.EmergencyLights, component.EmergencyAccess);
    }

    public void SetEmergencyAccess(Entity<AirlockComponent> ent, bool value, EntityUid? user = null, bool predicted = false)
    {
        if(!ent.Comp.Powered)
            return;

        if (ent.Comp.EmergencyAccess == value)
            return;

        ent.Comp.EmergencyAccess = value;
        Dirty(ent, ent.Comp); // This only runs on the server apparently so we need this.
        UpdateEmergencyLightStatus(ent, ent.Comp);

        var sound = ent.Comp.EmergencyAccess ? ent.Comp.EmergencyOnSound : ent.Comp.EmergencyOffSound;
        if (predicted)
            Audio.PlayPredicted(sound, ent, user: user);
        else
            Audio.PlayPvs(sound, ent);
    }

    public void SetAutoCloseDelayModifier(AirlockComponent component, float value)
    {
        if (component.AutoCloseDelayModifier.Equals(value))
            return;

        component.AutoCloseDelayModifier = value;
    }

    public void SetSafety(AirlockComponent component, bool value)
    {
        component.Safety = value;
    }

    public bool CanChangeState(EntityUid uid, AirlockComponent component)
    {
        return component.Powered && !DoorSystem.IsBolted(uid);
    }
}<|MERGE_RESOLUTION|>--- conflicted
+++ resolved
@@ -1,8 +1,8 @@
 using Content.Shared.Doors.Components;
+using Robust.Shared.Audio.Systems;
 using Content.Shared.Popups;
 using Content.Shared.Prying.Components;
 using Content.Shared.Wires;
-using Robust.Shared.Audio.Systems;
 using Robust.Shared.Timing;
 
 namespace Content.Shared.Doors.Systems;
@@ -42,12 +42,7 @@
         // the initial power-check.
 
         if (TryComp(uid, out DoorComponent? door)
-<<<<<<< HEAD
-            && !door.Partial
-            && door.State != DoorState.Closing
-=======
             && !args.Partial
->>>>>>> e4864ac4
             && !CanChangeState(uid, airlock))
         {
             args.Cancel();
