--- conflicted
+++ resolved
@@ -53,7 +53,6 @@
         SubscribeLocalEvent<EmbeddedContainerComponent, EntityTerminatingEvent>(OnEmbeddableTermination);
     }
 
-<<<<<<< HEAD
     private void OnStartCollide(EntityUid uid, ProjectileComponent component, ref StartCollideEvent args)
     {
         // This is so entities that shouldn't get a collision are ignored.
@@ -161,10 +160,7 @@
         }
     }
 
-    private void OnEmbedActivate(EntityUid uid, EmbeddableProjectileComponent component, ActivateInWorldEvent args)
-=======
     private void OnEmbedActivate(Entity<EmbeddableProjectileComponent> embeddable, ref ActivateInWorldEvent args)
->>>>>>> e4864ac4
     {
         // Unremovable embeddables moment
         if (embeddable.Comp.RemovalTime == null)
@@ -209,19 +205,12 @@
         EmbedAttach(embeddable, args.Target, args.Shooter, embeddable.Comp);
 
         // Raise a specific event for projectiles.
-<<<<<<< HEAD
-        if (TryComp(uid, out ProjectileComponent? projectile) &&
+        if (TryComp(embeddable, out ProjectileComponent? projectile) &&
             projectile.Shooter is { } shooter &&
             projectile.Weapon is { } weapon)
         {
             var ev = new ProjectileEmbedEvent(shooter, weapon, args.Target);
-            RaiseLocalEvent(uid, ref ev);
-=======
-        if (TryComp(embeddable, out ProjectileComponent? projectile))
-        {
-            var ev = new ProjectileEmbedEvent(projectile.Shooter!.Value, projectile.Weapon!.Value, args.Target);
             RaiseLocalEvent(embeddable, ref ev);
->>>>>>> e4864ac4
         }
     }
 
