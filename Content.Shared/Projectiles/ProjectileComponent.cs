--- conflicted
+++ resolved
@@ -78,19 +78,7 @@
     /// <summary>
     ///     If true, the projectile has hit enough targets and should no longer interact with further collisions pending deletion.
     /// </summary>
-<<<<<<< HEAD
     [DataField, AutoNetworkedField]
-    public bool DamagedEntity;
-
-    /// <summary>
-    /// Sets the maximum range for a projectile fired with ShootAtFixedPointComponent.
-    /// This can be set on both the Projectile and ShootAtFixedPoint Components.
-    /// The default value is null for no cap. The minimum value between the two is used.
-    /// </summary>
-    [DataField, AutoNetworkedField]
-    public float? MaxFixedRange;
-=======
-    [DataField]
     public bool ProjectileSpent;
 
     /// <summary>
@@ -110,5 +98,12 @@
     /// </summary>
     [DataField]
     public FixedPoint2 PenetrationAmount = FixedPoint2.Zero;
->>>>>>> e4864ac4
+
+    /// <summary>
+    /// Sets the maximum range for a projectile fired with ShootAtFixedPointComponent.
+    /// This can be set on both the Projectile and ShootAtFixedPoint Components.
+    /// The default value is null for no cap. The minimum value between the two is used.
+    /// </summary>
+    [DataField, AutoNetworkedField]
+    public float? MaxFixedRange;
 }