using Content.Shared.Access.Systems;
using Content.Shared.PDA;
using Content.Shared.StatusIcon;
using Robust.Shared.GameStates;
using Robust.Shared.Serialization.TypeSerializers.Implementations.Custom.Prototype;

namespace Content.Shared.Access.Components;

[RegisterComponent, NetworkedComponent]
[AutoGenerateComponentState]
[Access(typeof(SharedIdCardSystem), typeof(SharedPdaSystem), typeof(SharedAgentIdCardSystem), Other = AccessPermissions.ReadWrite)]
public sealed partial class IdCardComponent : Component
{
    [DataField("fullName"), ViewVariables(VVAccess.ReadWrite)]
    [AutoNetworkedField]
    // FIXME Friends
    public string? FullName;

    [DataField("jobTitle")]
    [AutoNetworkedField]
    [Access(typeof(SharedIdCardSystem), typeof(SharedPdaSystem), typeof(SharedAgentIdCardSystem), Other = AccessPermissions.ReadWrite), ViewVariables(VVAccess.ReadWrite)]
    public string? JobTitle;

    /// <summary>
    /// The state of the job icon rsi.
    /// </summary>
    [DataField("jobIcon", customTypeSerializer: typeof(PrototypeIdSerializer<StatusIconPrototype>))]
    [AutoNetworkedField]
    public string JobIcon = "JobIconUnknown";

<<<<<<< HEAD
        // TODO CM14 move this out and reset the file to upstream once source gen is fixed
        [DataField]
        public LocId NameLocId = "access-id-card-component-owner-name-job-title-text";

        [DataField]
        public LocId FullNameLocId = "access-id-card-component-owner-full-name-job-title-text";
    }
=======
    /// <summary>
    /// The unlocalized names of the departments associated with the job
    /// </summary>
    [DataField("jobDepartments")]
    [AutoNetworkedField]
    public List<LocId> JobDepartments = new();
>>>>>>> 89448d4d
}<|MERGE_RESOLUTION|>--- conflicted
+++ resolved
@@ -28,20 +28,17 @@
     [AutoNetworkedField]
     public string JobIcon = "JobIconUnknown";
 
-<<<<<<< HEAD
-        // TODO CM14 move this out and reset the file to upstream once source gen is fixed
-        [DataField]
-        public LocId NameLocId = "access-id-card-component-owner-name-job-title-text";
-
-        [DataField]
-        public LocId FullNameLocId = "access-id-card-component-owner-full-name-job-title-text";
-    }
-=======
     /// <summary>
     /// The unlocalized names of the departments associated with the job
     /// </summary>
     [DataField("jobDepartments")]
     [AutoNetworkedField]
     public List<LocId> JobDepartments = new();
->>>>>>> 89448d4d
+
+    // TODO CM14 move this out and reset the file to upstream once source gen is fixed
+    [DataField]
+    public LocId NameLocId = "access-id-card-component-owner-name-job-title-text";
+
+    [DataField]
+    public LocId FullNameLocId = "access-id-card-component-owner-full-name-job-title-text";
 }