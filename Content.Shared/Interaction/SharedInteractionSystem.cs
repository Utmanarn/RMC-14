--- conflicted
+++ resolved
@@ -68,13 +68,10 @@
         [Dependency] private readonly IRobustRandom _random = default!;
         [Dependency] private readonly TagSystem _tagSystem = default!;
         [Dependency] private readonly SharedUserInterfaceSystem _ui = default!;
-<<<<<<< HEAD
-        [Dependency] private readonly SharedStrippableSystem _strippable = default!;
-=======
         [Dependency] private readonly SharedPlayerRateLimitManager _rateLimit = default!;
         [Dependency] private readonly IConfigurationManager _cfg = default!;
         [Dependency] private readonly ISharedChatManager _chat = default!;
->>>>>>> 928877f0
+        [Dependency] private readonly SharedStrippableSystem _strippable = default!;
 
         private EntityQuery<IgnoreUIRangeComponent> _ignoreUiRangeQuery;
         private EntityQuery<FixturesComponent> _fixtureQuery;
@@ -1412,7 +1409,7 @@
     /// </summary>
     /// <param name="Cancelled">Whether the hand interaction should be cancelled.</param>
     [ByRefEvent]
-    public record struct CombatModeShouldHandInteractEvent(bool Cancelled = false);
+    public record struct CombatModeShouldHandInteractEvent(EntityUid User, bool Cancelled = false);
 
     /// <summary>
     /// Override event raised directed on the user to say the target is accessible.
@@ -1420,9 +1417,6 @@
     /// <param name="User"></param>
     /// <param name="Target"></param>
     [ByRefEvent]
-<<<<<<< HEAD
-    public record struct CombatModeShouldHandInteractEvent(EntityUid User, bool Cancelled = false);
-=======
     public record struct AccessibleOverrideEvent(EntityUid User, EntityUid Target)
     {
         public readonly EntityUid User = User;
@@ -1444,5 +1438,4 @@
         public bool Handled;
         public bool InRange = false;
     }
->>>>>>> 928877f0
 }