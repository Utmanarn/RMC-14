using Content.Shared._RMC14.Xenonids;
using Content.Shared.ActionBlocker;
using Content.Shared.CCVar;
using Content.Shared.Chat;
using Content.Shared.CombatMode;
using Content.Shared.Damage;
using Content.Shared.Database;
using Content.Shared.DoAfter;
<<<<<<< HEAD
using Content.Shared.Interaction.Events;
using Content.Shared.Mind;
=======
using Content.Shared.IdentityManagement;
>>>>>>> 928877f0
using Content.Shared.Mobs.Components;
using Content.Shared.Mobs.Systems;
using Content.Shared.Popups;
using Content.Shared.Verbs;
using Content.Shared.Weapons.Melee;
using Content.Shared.Weapons.Melee.Events;
using Robust.Shared.Audio.Systems;
using Robust.Shared.Configuration;
using Robust.Shared.Player;

namespace Content.Shared.Execution;

/// <summary>
///     Verb for violently murdering cuffed creatures.
/// </summary>
public sealed class SharedExecutionSystem : EntitySystem
{
    [Dependency] private readonly ActionBlockerSystem _actionBlocker = default!;
    [Dependency] private readonly SharedAudioSystem _audio = default!;
    [Dependency] private readonly SharedDoAfterSystem _doAfter = default!;
    [Dependency] private readonly MobStateSystem _mobState = default!;
    [Dependency] private readonly SharedPopupSystem _popup = default!;
    [Dependency] private readonly SharedSuicideSystem _suicide = default!;
    [Dependency] private readonly SharedCombatModeSystem _combat = default!;
    [Dependency] private readonly SharedExecutionSystem _execution = default!;
    [Dependency] private readonly SharedMeleeWeaponSystem _melee = default!;
<<<<<<< HEAD
    [Dependency] private readonly SharedMindSystem _mind = default!;
    [Dependency] private readonly SharedTransformSystem _transform = default!;
    [Dependency] private readonly IConfigurationManager _config = default!;

    private bool _canSuicide;
=======
>>>>>>> 928877f0

    /// <inheritdoc/>
    public override void Initialize()
    {
        base.Initialize();

        SubscribeLocalEvent<ExecutionComponent, GetVerbsEvent<UtilityVerb>>(OnGetInteractionsVerbs);
        SubscribeLocalEvent<ExecutionComponent, GetMeleeDamageEvent>(OnGetMeleeDamage);
        SubscribeLocalEvent<ExecutionComponent, SuicideByEnvironmentEvent>(OnSuicideByEnvironment);
        SubscribeLocalEvent<ExecutionComponent, ExecutionDoAfterEvent>(OnExecutionDoAfter);

        Subs.CVar(_config, CCVars.ICEnableSuicide, v => _canSuicide = v);
    }

    private void OnGetInteractionsVerbs(EntityUid uid, ExecutionComponent comp, GetVerbsEvent<UtilityVerb> args)
    {
        if (args.Hands == null || args.Using == null || !args.CanAccess || !args.CanInteract)
            return;

        var attacker = args.User;
        var weapon = args.Using.Value;
        var victim = args.Target;

        if (!CanBeExecuted(victim, attacker))
            return;

        UtilityVerb verb = new()
        {
            Act = () => TryStartExecutionDoAfter(weapon, victim, attacker, comp),
            Impact = LogImpact.High,
            Text = Loc.GetString("execution-verb-name"),
            Message = Loc.GetString("execution-verb-message"),
        };

        args.Verbs.Add(verb);
    }

    private void TryStartExecutionDoAfter(EntityUid weapon, EntityUid victim, EntityUid attacker, ExecutionComponent comp)
    {
        if (!CanBeExecuted(victim, attacker))
            return;

        if (attacker == victim)
        {
            ShowExecutionInternalPopup(comp.InternalSelfExecutionMessage, attacker, victim, weapon);
            ShowExecutionExternalPopup(comp.ExternalSelfExecutionMessage, attacker, victim, weapon);
        }
        else
        {
            ShowExecutionInternalPopup(comp.InternalMeleeExecutionMessage, attacker, victim, weapon);
            ShowExecutionExternalPopup(comp.ExternalMeleeExecutionMessage, attacker, victim, weapon);
        }

        var doAfter =
            new DoAfterArgs(EntityManager, attacker, comp.DoAfterDuration, new ExecutionDoAfterEvent(), weapon, target: victim, used: weapon)
            {
                BreakOnMove = true,
                BreakOnDamage = true,
                NeedHand = true
            };

        _doAfter.TryStartDoAfter(doAfter);

    }

    public bool CanBeExecuted(EntityUid victim, EntityUid attacker)
    {
        // RMC-14 doesn't use this
        return false;
        if (victim == attacker && !_canSuicide)
            return false;

        if (HasComp<XenoComponent>(victim))
            return false;

        // No point executing someone if they can't take damage
        if (!HasComp<DamageableComponent>(victim))
            return false;

        // You can't execute something that cannot die
        if (!TryComp<MobStateComponent>(victim, out var mobState))
            return false;

        // You're not allowed to execute dead people (no fun allowed)
        if (_mobState.IsDead(victim, mobState))
            return false;

        // You must be able to attack people to execute
        if (!_actionBlocker.CanAttack(attacker, victim))
            return false;

        // The victim must be incapacitated to be executed
        if (victim != attacker && _actionBlocker.CanInteract(victim, null))
            return false;

        // All checks passed
        return true;
    }

    private void OnGetMeleeDamage(Entity<ExecutionComponent> entity, ref GetMeleeDamageEvent args)
    {
        if (!TryComp<MeleeWeaponComponent>(entity, out var melee) || !entity.Comp.Executing)
        {
            return;
        }

        var bonus = melee.Damage * entity.Comp.DamageMultiplier - melee.Damage;
        args.Damage += bonus;
        args.ResistanceBypass = true;
    }

    private void OnSuicideByEnvironment(Entity<ExecutionComponent> entity, ref SuicideByEnvironmentEvent args)
    {
        if (!TryComp<MeleeWeaponComponent>(entity, out var melee))
            return;

        string? internalMsg = entity.Comp.CompleteInternalSelfExecutionMessage;
        string? externalMsg = entity.Comp.CompleteExternalSelfExecutionMessage;

        if (!TryComp<DamageableComponent>(args.Victim, out var damageableComponent))
            return;

        ShowExecutionInternalPopup(internalMsg, args.Victim, args.Victim, entity, false);
        ShowExecutionExternalPopup(externalMsg, args.Victim, args.Victim, entity);
        _audio.PlayPredicted(melee.HitSound, args.Victim, args.Victim);
        _suicide.ApplyLethalDamage((args.Victim, damageableComponent), melee.Damage);
        args.Handled = true;
    }

    private void ShowExecutionInternalPopup(string locString, EntityUid attacker, EntityUid victim, EntityUid weapon, bool predict = true)
    {
        if (predict)
        {
            _popup.PopupClient(
               Loc.GetString(locString, ("attacker", Identity.Entity(attacker, EntityManager)), ("victim", Identity.Entity(victim, EntityManager)), ("weapon", weapon)),
               attacker,
               attacker,
               PopupType.MediumCaution
               );
        }
        else
        {
            _popup.PopupEntity(
               Loc.GetString(locString, ("attacker", Identity.Entity(attacker, EntityManager)), ("victim", Identity.Entity(victim, EntityManager)), ("weapon", weapon)),
               attacker,
               attacker,
               PopupType.MediumCaution
               );
        }
    }

    private void ShowExecutionExternalPopup(string locString, EntityUid attacker, EntityUid victim, EntityUid weapon)
    {
        _popup.PopupEntity(
            Loc.GetString(locString, ("attacker", Identity.Entity(attacker, EntityManager)), ("victim", Identity.Entity(victim, EntityManager)), ("weapon", weapon)),
            attacker,
            Filter.PvsExcept(attacker),
            true,
            PopupType.MediumCaution
            );
    }

    private void OnExecutionDoAfter(Entity<ExecutionComponent> entity, ref ExecutionDoAfterEvent args)
    {
        if (args.Handled || args.Cancelled || args.Used == null || args.Target == null)
            return;

        if (!TryComp<MeleeWeaponComponent>(entity, out var meleeWeaponComp))
            return;

        var attacker = args.User;
        var victim = args.Target.Value;
        var weapon = args.Used.Value;

        if (!_execution.CanBeExecuted(victim, attacker))
            return;

        // This is needed so the melee system does not stop it.
        var prev = _combat.IsInCombatMode(attacker);
        _combat.SetInCombatMode(attacker, true);
        entity.Comp.Executing = true;

        var internalMsg = entity.Comp.CompleteInternalMeleeExecutionMessage;
        var externalMsg = entity.Comp.CompleteExternalMeleeExecutionMessage;

        if (attacker == victim)
        {
            var suicideEvent = new SuicideEvent(victim);
            RaiseLocalEvent(victim, suicideEvent);

            var suicideGhostEvent = new SuicideGhostEvent(victim);
            RaiseLocalEvent(victim, suicideGhostEvent);
        }
        else
        {
            _melee.AttemptLightAttack(attacker, weapon, meleeWeaponComp, victim);
        }

        _combat.SetInCombatMode(attacker, prev);
        entity.Comp.Executing = false;
        args.Handled = true;

        if (attacker != victim)
        {
            _execution.ShowExecutionInternalPopup(internalMsg, attacker, victim, entity);
            _execution.ShowExecutionExternalPopup(externalMsg, attacker, victim, entity);
        }
    }
}<|MERGE_RESOLUTION|>--- conflicted
+++ resolved
@@ -6,12 +6,9 @@
 using Content.Shared.Damage;
 using Content.Shared.Database;
 using Content.Shared.DoAfter;
-<<<<<<< HEAD
+using Content.Shared.IdentityManagement;
 using Content.Shared.Interaction.Events;
 using Content.Shared.Mind;
-=======
-using Content.Shared.IdentityManagement;
->>>>>>> 928877f0
 using Content.Shared.Mobs.Components;
 using Content.Shared.Mobs.Systems;
 using Content.Shared.Popups;
@@ -38,14 +35,9 @@
     [Dependency] private readonly SharedCombatModeSystem _combat = default!;
     [Dependency] private readonly SharedExecutionSystem _execution = default!;
     [Dependency] private readonly SharedMeleeWeaponSystem _melee = default!;
-<<<<<<< HEAD
-    [Dependency] private readonly SharedMindSystem _mind = default!;
-    [Dependency] private readonly SharedTransformSystem _transform = default!;
     [Dependency] private readonly IConfigurationManager _config = default!;
 
     private bool _canSuicide;
-=======
->>>>>>> 928877f0
 
     /// <inheritdoc/>
     public override void Initialize()
