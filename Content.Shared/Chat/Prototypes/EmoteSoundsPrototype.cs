using Robust.Shared.Audio;
using Robust.Shared.Prototypes;
using Robust.Shared.Serialization;
using Robust.Shared.Serialization.TypeSerializers.Implementations.Custom.Prototype.Dictionary;
using Robust.Shared.Serialization.TypeSerializers.Implementations.Custom.Prototype.Array;

namespace Content.Shared.Chat.Prototypes;

/// <summary>
///     Sounds collection for each <see cref="EmotePrototype"/>.
///     Different entities may use different sounds collections.
/// </summary>
[Prototype("emoteSounds"), Serializable, NetSerializable]
<<<<<<< HEAD
public sealed class EmoteSoundsPrototype : IPrototype, IInheritingPrototype
=======
public sealed partial class EmoteSoundsPrototype : IPrototype
>>>>>>> e4864ac4
{
    /// <inheritdoc/>
    [IdDataField]
    public string ID { get; private set; } = default!;

    /// <inheritdoc/>
    [ParentDataField(typeof(AbstractPrototypeIdArraySerializer<EmoteSoundsPrototype>))]
    public string[]? Parents { get; private set; }

    /// <inheritdoc/>
    [AbstractDataField]
    [NeverPushInheritance]
    public bool Abstract { get; }

    /// <summary>
    ///     Optional fallback sound that will play if collection
    ///     doesn't have specific sound for this emote id.
    /// </summary>
    [DataField("sound")]
    [AlwaysPushInheritance]
    public SoundSpecifier? FallbackSound;

    /// <summary>
    ///     Optional audio params that will be applied to ALL sounds.
    ///     This will overwrite any params that may be set in sound specifiers.
    /// </summary>
    [DataField("params")]
    [AlwaysPushInheritance]
    public AudioParams? GeneralParams;

    /// <summary>
    ///     Collection of emote prototypes and their sounds.
    /// </summary>
    [DataField(customTypeSerializer: typeof(PrototypeIdDictionarySerializer<SoundSpecifier, EmotePrototype>))]
    [AlwaysPushInheritance]
    public Dictionary<string, SoundSpecifier> Sounds = new();
}<|MERGE_RESOLUTION|>--- conflicted
+++ resolved
@@ -11,13 +11,8 @@
 ///     Different entities may use different sounds collections.
 /// </summary>
 [Prototype("emoteSounds"), Serializable, NetSerializable]
-<<<<<<< HEAD
-public sealed class EmoteSoundsPrototype : IPrototype, IInheritingPrototype
-=======
-public sealed partial class EmoteSoundsPrototype : IPrototype
->>>>>>> e4864ac4
+public sealed partial class EmoteSoundsPrototype : IPrototype, IInheritingPrototype
 {
-    /// <inheritdoc/>
     [IdDataField]
     public string ID { get; private set; } = default!;
 
