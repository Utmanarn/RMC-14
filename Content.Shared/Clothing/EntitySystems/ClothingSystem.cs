using Content.Shared.Clothing.Components;
using Content.Shared.Hands.Components;
using Content.Shared.Hands.EntitySystems;
using Content.Shared.Humanoid;
using Content.Shared.Interaction.Events;
using Content.Shared.Inventory;
using Content.Shared.Inventory.Events;
using Content.Shared.Item;
using Content.Shared.Strip.Components;
using Robust.Shared.Containers;
using Robust.Shared.GameStates;

namespace Content.Shared.Clothing.EntitySystems;

public abstract class ClothingSystem : EntitySystem
{
    [Dependency] private readonly SharedItemSystem _itemSys = default!;
    [Dependency] private readonly SharedContainerSystem _containerSys = default!;
    [Dependency] private readonly InventorySystem _invSystem = default!;
    [Dependency] private readonly SharedHandsSystem _handsSystem = default!;
    [Dependency] private readonly HideLayerClothingSystem _hideLayer = default!;

    public override void Initialize()
    {
        base.Initialize();

        SubscribeLocalEvent<ClothingComponent, UseInHandEvent>(OnUseInHand);
        SubscribeLocalEvent<ClothingComponent, ComponentGetState>(OnGetState);
        SubscribeLocalEvent<ClothingComponent, ComponentHandleState>(OnHandleState);
        SubscribeLocalEvent<ClothingComponent, GotEquippedEvent>(OnGotEquipped);
        SubscribeLocalEvent<ClothingComponent, GotUnequippedEvent>(OnGotUnequipped);

        SubscribeLocalEvent<ClothingComponent, ClothingEquipDoAfterEvent>(OnEquipDoAfter);
        SubscribeLocalEvent<ClothingComponent, ClothingUnequipDoAfterEvent>(OnUnequipDoAfter);

        SubscribeLocalEvent<ClothingComponent, BeforeItemStrippedEvent>(OnItemStripped);
    }

    private void OnUseInHand(Entity<ClothingComponent> ent, ref UseInHandEvent args)
    {
        if (args.Handled || !ent.Comp.QuickEquip)
            return;

        var user = args.User;
        if (!TryComp(user, out InventoryComponent? inv) ||
            !TryComp(user, out HandsComponent? hands))
            return;

        QuickEquip(ent, (user, inv, hands));
        args.Handled = true;
        args.ApplyDelay = false;
    }

    private void QuickEquip(
        Entity<ClothingComponent> toEquipEnt,
        Entity<InventoryComponent, HandsComponent> userEnt)
    {
        foreach (var slotDef in userEnt.Comp1.Slots)
        {
            if (!_invSystem.CanEquip(userEnt, toEquipEnt, slotDef.Name, out _, slotDef, userEnt, toEquipEnt))
                continue;

            if (_invSystem.TryGetSlotEntity(userEnt, slotDef.Name, out var slotEntity, userEnt))
            {
                // Item in slot has to be quick equipable as well
                if (TryComp(slotEntity, out ClothingComponent? item) && !item.QuickEquip)
                    continue;

                if (!_invSystem.TryUnequip(userEnt, slotDef.Name, true, inventory: userEnt, checkDoafter: true))
                    continue;

                if (!_invSystem.TryEquip(userEnt, toEquipEnt, slotDef.Name, true, inventory: userEnt, clothing: toEquipEnt, checkDoafter: true))
                    continue;

                _handsSystem.PickupOrDrop(userEnt, slotEntity.Value, handsComp: userEnt);
            }
            else
            {
                if (!_invSystem.TryEquip(userEnt, toEquipEnt, slotDef.Name, true, inventory: userEnt, clothing: toEquipEnt, checkDoafter: true))
                    continue;
            }

            break;
        }
    }

<<<<<<< HEAD
    private void ToggleVisualLayers(EntityUid equipee, HashSet<HumanoidVisualLayers> layers, HashSet<HumanoidVisualLayers> appearanceLayers)
    {
        foreach (HumanoidVisualLayers layer in layers)
        {
            if (!appearanceLayers.Contains(layer))
                continue;

            InventorySystem.InventorySlotEnumerator enumerator = _invSystem.GetSlotEnumerator(equipee);

            bool shouldLayerShow = true;
            while (enumerator.NextItem(out EntityUid item, out SlotDefinition? slot))
            {
                if (TryComp(item, out HideLayerClothingComponent? comp))
                {
                    if (comp.Slots.Contains(layer))
                    {
                        if (TryComp(item, out ClothingComponent? clothing) && clothing.Slots == slot.SlotFlags)
                        {
                            //Checks for mask toggling. TODO: Make a generic system for this
                            if (comp.HideOnToggle && TryComp(item, out MaskComponent? mask))
                            {
                                if (clothing.EquippedPrefix != mask.EquippedPrefix)
                                {
                                    shouldLayerShow = false;
                                    break;
                                }
                            }
                            else
                            {
                                shouldLayerShow = false;
                                break;
                            }
                        }
                    }
                }
            }
            _humanoidSystem.SetLayerVisibility(equipee, layer, shouldLayerShow);
        }

        foreach (HumanoidVisualLayers appearanceLayer in appearanceLayers) // RMC14
        {
            if (!layers.Contains(appearanceLayer))
                _humanoidSystem.SetLayerVisibility(equipee, appearanceLayer, true);
        }
    }

=======
>>>>>>> 961d2cfd
    protected virtual void OnGotEquipped(EntityUid uid, ClothingComponent component, GotEquippedEvent args)
    {
        component.InSlot = args.Slot;
        component.InSlotFlag = args.SlotFlags;

        if ((component.Slots & args.SlotFlags) == SlotFlags.NONE)
            return;

        var gotEquippedEvent = new ClothingGotEquippedEvent(args.Equipee, component);
        RaiseLocalEvent(uid, ref gotEquippedEvent);

        var didEquippedEvent = new ClothingDidEquippedEvent((uid, component));
        RaiseLocalEvent(args.Equipee, ref didEquippedEvent);
    }

    protected virtual void OnGotUnequipped(EntityUid uid, ClothingComponent component, GotUnequippedEvent args)
    {
        if ((component.Slots & args.SlotFlags) != SlotFlags.NONE)
        {
            var gotUnequippedEvent = new ClothingGotUnequippedEvent(args.Equipee, component);
            RaiseLocalEvent(uid, ref gotUnequippedEvent);

            var didUnequippedEvent = new ClothingDidUnequippedEvent((uid, component));
            RaiseLocalEvent(args.Equipee, ref didUnequippedEvent);
        }

        component.InSlot = null;
        component.InSlotFlag = null;
    }

    private void OnGetState(EntityUid uid, ClothingComponent component, ref ComponentGetState args)
    {
        args.State = new ClothingComponentState(component.EquippedPrefix);
    }

    private void OnHandleState(EntityUid uid, ClothingComponent component, ref ComponentHandleState args)
    {
        if (args.Current is not ClothingComponentState state)
            return;

        SetEquippedPrefix(uid, state.EquippedPrefix, component);
    }

    private void OnEquipDoAfter(Entity<ClothingComponent> ent, ref ClothingEquipDoAfterEvent args)
    {
        if (args.Handled || args.Cancelled || args.Target is not { } target)
            return;
        args.Handled = _invSystem.TryEquip(args.User, target, ent, args.Slot, clothing: ent.Comp, predicted: true, checkDoafter: false);
    }

    private void OnUnequipDoAfter(Entity<ClothingComponent> ent, ref ClothingUnequipDoAfterEvent args)
    {
        if (args.Handled || args.Cancelled || args.Target is not { } target)
            return;
        args.Handled = _invSystem.TryUnequip(args.User, target, args.Slot, clothing: ent.Comp, predicted: true, checkDoafter: false);
        if (args.Handled)
            _handsSystem.TryPickup(args.User, ent);
    }

    private void OnItemStripped(Entity<ClothingComponent> ent, ref BeforeItemStrippedEvent args)
    {
        args.Additive += ent.Comp.StripDelay;
    }

<<<<<<< HEAD
    public void CheckEquipmentForLayerHide(EntityUid equipment, EntityUid equipee)
    {
        if (TryComp(equipment, out HideLayerClothingComponent? clothesComp) && TryComp(equipee, out HumanoidAppearanceComponent? appearanceComp))
            ToggleVisualLayers(equipee, clothesComp.Slots, appearanceComp.HideLayersOnEquip);
    }

=======
>>>>>>> 961d2cfd
    #region Public API

    public void SetEquippedPrefix(EntityUid uid, string? prefix, ClothingComponent? clothing = null)
    {
        if (!Resolve(uid, ref clothing, false))
            return;

        if (clothing.EquippedPrefix == prefix)
            return;

        clothing.EquippedPrefix = prefix;
        _itemSys.VisualsChanged(uid);
        Dirty(uid, clothing);
    }

    public void SetSlots(EntityUid uid, SlotFlags slots, ClothingComponent? clothing = null)
    {
        if (!Resolve(uid, ref clothing))
            return;

        clothing.Slots = slots;
        Dirty(uid, clothing);
    }

    /// <summary>
    ///     Copy all clothing specific visuals from another item.
    /// </summary>
    public void CopyVisuals(EntityUid uid, ClothingComponent otherClothing, ClothingComponent? clothing = null)
    {
        if (!Resolve(uid, ref clothing))
            return;

        clothing.ClothingVisuals = otherClothing.ClothingVisuals;
        clothing.EquippedPrefix = otherClothing.EquippedPrefix;
        clothing.RsiPath = otherClothing.RsiPath;

        _itemSys.VisualsChanged(uid);
        Dirty(uid, clothing);
    }

    public void SetLayerColor(ClothingComponent clothing, string slot, string mapKey, Color? color)
    {
        foreach (var layer in clothing.ClothingVisuals[slot])
        {
            if (layer.MapKeys == null)
                return;

            if (!layer.MapKeys.Contains(mapKey))
                continue;

            layer.Color = color;
        }
    }
    public void SetLayerState(ClothingComponent clothing, string slot, string mapKey, string state)
    {
        foreach (var layer in clothing.ClothingVisuals[slot])
        {
            if (layer.MapKeys == null)
                return;

            if (!layer.MapKeys.Contains(mapKey))
                continue;

            layer.State = state;
        }
    }

    #endregion
}<|MERGE_RESOLUTION|>--- conflicted
+++ resolved
@@ -82,47 +82,6 @@
 
             break;
         }
-    }
-
-<<<<<<< HEAD
-    private void ToggleVisualLayers(EntityUid equipee, HashSet<HumanoidVisualLayers> layers, HashSet<HumanoidVisualLayers> appearanceLayers)
-    {
-        foreach (HumanoidVisualLayers layer in layers)
-        {
-            if (!appearanceLayers.Contains(layer))
-                continue;
-
-            InventorySystem.InventorySlotEnumerator enumerator = _invSystem.GetSlotEnumerator(equipee);
-
-            bool shouldLayerShow = true;
-            while (enumerator.NextItem(out EntityUid item, out SlotDefinition? slot))
-            {
-                if (TryComp(item, out HideLayerClothingComponent? comp))
-                {
-                    if (comp.Slots.Contains(layer))
-                    {
-                        if (TryComp(item, out ClothingComponent? clothing) && clothing.Slots == slot.SlotFlags)
-                        {
-                            //Checks for mask toggling. TODO: Make a generic system for this
-                            if (comp.HideOnToggle && TryComp(item, out MaskComponent? mask))
-                            {
-                                if (clothing.EquippedPrefix != mask.EquippedPrefix)
-                                {
-                                    shouldLayerShow = false;
-                                    break;
-                                }
-                            }
-                            else
-                            {
-                                shouldLayerShow = false;
-                                break;
-                            }
-                        }
-                    }
-                }
-            }
-            _humanoidSystem.SetLayerVisibility(equipee, layer, shouldLayerShow);
-        }
 
         foreach (HumanoidVisualLayers appearanceLayer in appearanceLayers) // RMC14
         {
@@ -131,8 +90,6 @@
         }
     }
 
-=======
->>>>>>> 961d2cfd
     protected virtual void OnGotEquipped(EntityUid uid, ClothingComponent component, GotEquippedEvent args)
     {
         component.InSlot = args.Slot;
@@ -197,15 +154,6 @@
         args.Additive += ent.Comp.StripDelay;
     }
 
-<<<<<<< HEAD
-    public void CheckEquipmentForLayerHide(EntityUid equipment, EntityUid equipee)
-    {
-        if (TryComp(equipment, out HideLayerClothingComponent? clothesComp) && TryComp(equipee, out HumanoidAppearanceComponent? appearanceComp))
-            ToggleVisualLayers(equipee, clothesComp.Slots, appearanceComp.HideLayersOnEquip);
-    }
-
-=======
->>>>>>> 961d2cfd
     #region Public API
 
     public void SetEquippedPrefix(EntityUid uid, string? prefix, ClothingComponent? clothing = null)
