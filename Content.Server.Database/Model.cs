--- conflicted
+++ resolved
@@ -357,7 +357,47 @@
                 .HasPrincipalKey(p => p.UserId)
                 .OnDelete(DeleteBehavior.Cascade);
 
-<<<<<<< HEAD
+            // Changes for modern HWID integration
+            modelBuilder.Entity<Player>()
+                .OwnsOne(p => p.LastSeenHWId)
+                .Property(p => p.Hwid)
+                .HasColumnName("last_seen_hwid");
+
+            modelBuilder.Entity<Player>()
+                .OwnsOne(p => p.LastSeenHWId)
+                .Property(p => p.Type)
+                .HasDefaultValue(HwidType.Legacy);
+
+            modelBuilder.Entity<ServerBan>()
+                .OwnsOne(p => p.HWId)
+                .Property(p => p.Hwid)
+                .HasColumnName("hwid");
+
+            modelBuilder.Entity<ServerBan>()
+                .OwnsOne(p => p.HWId)
+                .Property(p => p.Type)
+                .HasDefaultValue(HwidType.Legacy);
+
+            modelBuilder.Entity<ServerRoleBan>()
+                .OwnsOne(p => p.HWId)
+                .Property(p => p.Hwid)
+                .HasColumnName("hwid");
+
+            modelBuilder.Entity<ServerRoleBan>()
+                .OwnsOne(p => p.HWId)
+                .Property(p => p.Type)
+                .HasDefaultValue(HwidType.Legacy);
+
+            modelBuilder.Entity<ConnectionLog>()
+                .OwnsOne(p => p.HWId)
+                .Property(p => p.Hwid)
+                .HasColumnName("hwid");
+
+            modelBuilder.Entity<ConnectionLog>()
+                .OwnsOne(p => p.HWId)
+                .Property(p => p.Type)
+                .HasDefaultValue(HwidType.Legacy);
+
             // RMC14
             modelBuilder.Entity<RMCLinkedAccount>()
                 .HasOne(l => l.Player)
@@ -439,48 +479,6 @@
                 .HasForeignKey(r => r.ReceiverId)
                 .HasPrincipalKey(p => p.UserId)
                 .OnDelete(DeleteBehavior.Cascade);
-=======
-            // Changes for modern HWID integration
-            modelBuilder.Entity<Player>()
-                .OwnsOne(p => p.LastSeenHWId)
-                .Property(p => p.Hwid)
-                .HasColumnName("last_seen_hwid");
-
-            modelBuilder.Entity<Player>()
-                .OwnsOne(p => p.LastSeenHWId)
-                .Property(p => p.Type)
-                .HasDefaultValue(HwidType.Legacy);
-
-            modelBuilder.Entity<ServerBan>()
-                .OwnsOne(p => p.HWId)
-                .Property(p => p.Hwid)
-                .HasColumnName("hwid");
-
-            modelBuilder.Entity<ServerBan>()
-                .OwnsOne(p => p.HWId)
-                .Property(p => p.Type)
-                .HasDefaultValue(HwidType.Legacy);
-
-            modelBuilder.Entity<ServerRoleBan>()
-                .OwnsOne(p => p.HWId)
-                .Property(p => p.Hwid)
-                .HasColumnName("hwid");
-
-            modelBuilder.Entity<ServerRoleBan>()
-                .OwnsOne(p => p.HWId)
-                .Property(p => p.Type)
-                .HasDefaultValue(HwidType.Legacy);
-
-            modelBuilder.Entity<ConnectionLog>()
-                .OwnsOne(p => p.HWId)
-                .Property(p => p.Hwid)
-                .HasColumnName("hwid");
-
-            modelBuilder.Entity<ConnectionLog>()
-                .OwnsOne(p => p.HWId)
-                .Property(p => p.Type)
-                .HasDefaultValue(HwidType.Legacy);
->>>>>>> 671ab10b
         }
 
         public virtual IQueryable<AdminLog> SearchLogs(IQueryable<AdminLog> query, string searchText)
