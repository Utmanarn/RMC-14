--- conflicted
+++ resolved
@@ -21,310 +21,7 @@
 
 namespace Content.Server.Strip;
 
-<<<<<<< HEAD
-        /// <summary>
-        ///     Begins a DoAfter to remove the item from the target's inventory and insert it in the user's active hand.
-        /// </summary>
-        private void StartStripRemoveInventory(
-            EntityUid user,
-            EntityUid target,
-            EntityUid item,
-            string slot)
-        {
-            if (!CanStripRemoveInventory(user, target, item, slot))
-                return;
-
-            if (!_inventorySystem.TryGetSlot(target, slot, out var slotDef))
-            {
-                Log.Error($"{ToPrettyString(user)} attempted to take an item from a non-existent inventory slot ({slot}) on {ToPrettyString(target)}");
-                return;
-            }
-
-            var (time, stealth) = GetStripTimeModifiers(user, target, item, slotDef.StripTime);
-
-            if (!stealth)
-            {
-                if (IsStripHidden(slotDef, user))
-                    _popupSystem.PopupEntity(Loc.GetString("strippable-component-alert-owner-hidden", ("slot", slot)), target, target, PopupType.Large);
-                else
-                    _popupSystem.PopupEntity(Loc.GetString("strippable-component-alert-owner", ("user", Identity.Entity(user, EntityManager)), ("item", item)), target, target, PopupType.Large);
-            }
-
-            var prefix = stealth ? "stealthily " : "";
-            _adminLogger.Add(LogType.Stripping, LogImpact.Low, $"{ToPrettyString(user):actor} is trying to {prefix}strip the item {ToPrettyString(item):item} from {ToPrettyString(target):target}'s {slot} slot");
-
-            var doAfterArgs = new DoAfterArgs(EntityManager, user, time, new StrippableDoAfterEvent(false, true, slot), user, target, item)
-            {
-                Hidden = stealth,
-                AttemptFrequency = AttemptFrequency.EveryTick,
-                BreakOnDamage = true,
-                BreakOnMove = true,
-                NeedHand = true,
-                BreakOnHandChange = false, // Allow simultaneously removing multiple items.
-                DuplicateCondition = DuplicateConditions.SameTool
-            };
-
-            _doAfterSystem.TryStartDoAfter(doAfterArgs);
-        }
-
-        /// <summary>
-        ///     Removes the item from the target's inventory and inserts it in the user's active hand.
-        /// </summary>
-        private void StripRemoveInventory(
-            EntityUid user,
-            EntityUid target,
-            EntityUid item,
-            string slot,
-            bool stealth)
-        {
-            if (!CanStripRemoveInventory(user, target, item, slot))
-                return;
-
-            if (!_inventorySystem.TryUnequip(user, target, slot))
-                return;
-
-            RaiseLocalEvent(item, new DroppedEvent(user), true); // Gas tank internals etc.
-
-            _handsSystem.PickupOrDrop(user, item, animateUser: stealth, animate: !stealth);
-            _adminLogger.Add(LogType.Stripping, LogImpact.Medium, $"{ToPrettyString(user):actor} has stripped the item {ToPrettyString(item):item} from {ToPrettyString(target):target}'s {slot} slot");
-        }
-
-        /// <summary>
-        ///     Checks whether the item in the user's active hand can be inserted into one of the target's hands.
-        /// </summary>
-        private bool CanStripInsertHand(
-            Entity<HandsComponent?> user,
-            Entity<HandsComponent?> target,
-            EntityUid held,
-            string handName)
-        {
-            if (!Resolve(user, ref user.Comp) ||
-                !Resolve(target, ref target.Comp))
-                return false;
-
-            if (user.Comp.ActiveHand == null)
-                return false;
-
-            if (user.Comp.ActiveHandEntity == null)
-                return false;
-
-            if (user.Comp.ActiveHandEntity != held)
-                return false;
-
-            if (!_handsSystem.CanDropHeld(user, user.Comp.ActiveHand))
-            {
-                _popupSystem.PopupCursor(Loc.GetString("strippable-component-cannot-drop"), user);
-                return false;
-            }
-
-            if (!_handsSystem.TryGetHand(target, handName, out var handSlot, target.Comp) ||
-                !_handsSystem.CanPickupToHand(target, user.Comp.ActiveHandEntity.Value, handSlot, checkActionBlocker: false, target.Comp))
-            {
-                _popupSystem.PopupCursor(Loc.GetString("strippable-component-cannot-put-message", ("owner", target)), user);
-                return false;
-            }
-
-            return true;
-        }
-
-        /// <summary>
-        ///     Begins a DoAfter to insert the item in the user's active hand into one of the target's hands.
-        /// </summary>
-        private void StartStripInsertHand(
-            Entity<HandsComponent?> user,
-            Entity<HandsComponent?> target,
-            EntityUid held,
-            string handName,
-            StrippableComponent? targetStrippable = null)
-        {
-            if (!Resolve(user, ref user.Comp) ||
-                !Resolve(target, ref target.Comp) ||
-                !Resolve(target, ref targetStrippable))
-                return;
-
-            if (!CanStripInsertHand(user, target, held, handName))
-                return;
-
-            var (time, stealth) = GetStripTimeModifiers(user, target, null, targetStrippable.HandStripDelay);
-
-            if (!stealth)
-                _popupSystem.PopupEntity(Loc.GetString("strippable-component-alert-owner-insert-hand", ("user", Identity.Entity(user, EntityManager)), ("item", user.Comp.ActiveHandEntity!.Value)), target, target, PopupType.Large);
-
-            var prefix = stealth ? "stealthily " : "";
-            _adminLogger.Add(LogType.Stripping, LogImpact.Low, $"{ToPrettyString(user):actor} is trying to {prefix}place the item {ToPrettyString(held):item} in {ToPrettyString(target):target}'s hands");
-
-            var doAfterArgs = new DoAfterArgs(EntityManager, user, time, new StrippableDoAfterEvent(true, false, handName), user, target, held)
-            {
-                Hidden = stealth,
-                AttemptFrequency = AttemptFrequency.EveryTick,
-                BreakOnDamage = true,
-                BreakOnMove = true,
-                NeedHand = true,
-                DuplicateCondition = DuplicateConditions.SameTool
-            };
-
-            _doAfterSystem.TryStartDoAfter(doAfterArgs);
-        }
-
-        /// <summary>
-        ///     Places the item in the user's active hand into one of the target's hands.
-        /// </summary>
-        private void StripInsertHand(
-            Entity<HandsComponent?> user,
-            Entity<HandsComponent?> target,
-            EntityUid held,
-            string handName,
-            bool stealth)
-        {
-            if (!Resolve(user, ref user.Comp) ||
-                !Resolve(target, ref target.Comp))
-                return;
-
-            if (!CanStripInsertHand(user, target, held, handName))
-                return;
-
-            _handsSystem.TryDrop(user, checkActionBlocker: false, handsComp: user.Comp);
-            _handsSystem.TryPickup(target, held, handName, checkActionBlocker: false, animateUser: stealth, animate: !stealth, handsComp: target.Comp);
-            _adminLogger.Add(LogType.Stripping, LogImpact.Medium, $"{ToPrettyString(user):actor} has placed the item {ToPrettyString(held):item} in {ToPrettyString(target):target}'s hands");
-
-            // Hand update will trigger strippable update.
-        }
-
-        /// <summary>
-        ///     Checks whether the item is in the target's hand and whether it can be dropped.
-        /// </summary>
-        private bool CanStripRemoveHand(
-            EntityUid user,
-            Entity<HandsComponent?> target,
-            EntityUid item,
-            string handName)
-        {
-            if (!Resolve(target, ref target.Comp))
-                return false;
-
-            if (!_handsSystem.TryGetHand(target, handName, out var handSlot, target.Comp))
-            {
-                _popupSystem.PopupCursor(Loc.GetString("strippable-component-item-slot-free-message", ("owner", Identity.Name(target, EntityManager, user))), user);
-                return false;
-            }
-
-            if (HasComp<VirtualItemComponent>(handSlot.HeldEntity))
-                return false;
-
-            if (handSlot.HeldEntity == null)
-                return false;
-
-            if (handSlot.HeldEntity != item)
-                return false;
-
-            if (!_handsSystem.CanDropHeld(target, handSlot, false))
-            {
-                _popupSystem.PopupCursor(Loc.GetString("strippable-component-cannot-drop-message", ("owner", Identity.Name(target, EntityManager, user))), user);
-                return false;
-            }
-
-            return true;
-        }
-
-        /// <summary>
-        ///     Begins a DoAfter to remove the item from the target's hand and insert it in the user's active hand.
-        /// </summary>
-        private void StartStripRemoveHand(
-            Entity<HandsComponent?> user,
-            Entity<HandsComponent?> target,
-            EntityUid item,
-            string handName,
-            StrippableComponent? targetStrippable = null)
-        {
-            if (!Resolve(user, ref user.Comp) ||
-                !Resolve(target, ref target.Comp) ||
-                !Resolve(target, ref targetStrippable))
-                return;
-
-            if (!CanStripRemoveHand(user, target, item, handName))
-                return;
-
-            var (time, stealth) = GetStripTimeModifiers(user, target, null, targetStrippable.HandStripDelay);
-
-            if (!stealth)
-                _popupSystem.PopupEntity(Loc.GetString("strippable-component-alert-owner", ("user", Identity.Entity(user, EntityManager)), ("item", item)), target, target);
-
-            var prefix = stealth ? "stealthily " : "";
-            _adminLogger.Add(LogType.Stripping, LogImpact.Low, $"{ToPrettyString(user):actor} is trying to {prefix}strip the item {ToPrettyString(item):item} from {ToPrettyString(target):target}'s hands");
-
-            var doAfterArgs = new DoAfterArgs(EntityManager, user, time, new StrippableDoAfterEvent(false, false, handName), user, target, item)
-            {
-                Hidden = stealth,
-                AttemptFrequency = AttemptFrequency.EveryTick,
-                BreakOnDamage = true,
-                BreakOnMove = true,
-                NeedHand = true,
-                BreakOnHandChange = false, // Allow simultaneously removing multiple items.
-                DuplicateCondition = DuplicateConditions.SameTool
-            };
-
-            _doAfterSystem.TryStartDoAfter(doAfterArgs);
-        }
-
-        /// <summary>
-        ///     Takes the item from the target's hand and inserts it in the user's active hand.
-        /// </summary>
-        private void StripRemoveHand(
-            Entity<HandsComponent?> user,
-            Entity<HandsComponent?> target,
-            EntityUid item,
-            string handName,
-            bool stealth)
-        {
-            if (!Resolve(user, ref user.Comp) ||
-                !Resolve(target, ref target.Comp))
-                return;
-
-            if (!CanStripRemoveHand(user, target, item, handName))
-                return;
-
-            _handsSystem.TryDrop(target, item, checkActionBlocker: false, handsComp: target.Comp);
-            _handsSystem.PickupOrDrop(user, item, animateUser: stealth, animate: !stealth, handsComp: user.Comp);
-            _adminLogger.Add(LogType.Stripping, LogImpact.Medium, $"{ToPrettyString(user):actor} has stripped the item {ToPrettyString(item):item} from {ToPrettyString(target):target}'s hands");
-
-            // Hand update will trigger strippable update.
-        }
-
-        private void OnStrippableDoAfterRunning(Entity<HandsComponent> entity, ref DoAfterAttemptEvent<StrippableDoAfterEvent> ev)
-        {
-            var args = ev.DoAfter.Args;
-
-            DebugTools.Assert(entity.Owner == args.User);
-            DebugTools.Assert(args.Target != null);
-            DebugTools.Assert(args.Used != null);
-            DebugTools.Assert(ev.Event.SlotOrHandName != null);
-
-            if (ev.Event.InventoryOrHand)
-            {
-                if ( ev.Event.InsertOrRemove && !CanStripInsertInventory((entity.Owner, entity.Comp), args.Target.Value, args.Used.Value, ev.Event.SlotOrHandName) ||
-                    !ev.Event.InsertOrRemove && !CanStripRemoveInventory(entity.Owner, args.Target.Value, args.Used.Value, ev.Event.SlotOrHandName))
-                        ev.Cancel();
-            }
-            else
-            {
-                if ( ev.Event.InsertOrRemove && !CanStripInsertHand((entity.Owner, entity.Comp), args.Target.Value, args.Used.Value, ev.Event.SlotOrHandName) ||
-                    !ev.Event.InsertOrRemove && !CanStripRemoveHand(entity.Owner, args.Target.Value, args.Used.Value, ev.Event.SlotOrHandName))
-                        ev.Cancel();
-            }
-        }
-
-        private void OnStrippableDoAfterFinished(Entity<HandsComponent> entity, ref StrippableDoAfterEvent ev)
-        {
-            if (ev.Cancelled)
-                return;
-
-            DebugTools.Assert(entity.Owner == ev.User);
-            DebugTools.Assert(ev.Target != null);
-            DebugTools.Assert(ev.Used != null);
-            DebugTools.Assert(ev.SlotOrHandName != null);
-=======
 public sealed class StrippableSystem : SharedStrippableSystem
 {
->>>>>>> 928877f0
 
 }