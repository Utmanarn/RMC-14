// ReSharper disable ArrangeTrailingCommaInMultilineLists
namespace Content.Server.Entry
{
    public static class IgnoredComponents
    {
        public static string[] List => new[] {
            "ConstructionGhost",
            "IconSmooth",
            "InteractionOutline",
            "Marker",
            "GuidebookControlsTest",
            "GuideHelp",
            "Clickable",
            "Icon",
            "HandheldGPS",
            "CableVisualizer",
            "UIFragment",
            "PdaBorderColor",
            "InventorySlots",
            "LightFade",
            "HolidayRsiSwap",
<<<<<<< HEAD
            "IconSmoothRandom",
            "RotationDrawDepth"
=======
            "OptionsVisualizer",
>>>>>>> 2852483b
        };
    }
}<|MERGE_RESOLUTION|>--- conflicted
+++ resolved
@@ -19,12 +19,9 @@
             "InventorySlots",
             "LightFade",
             "HolidayRsiSwap",
-<<<<<<< HEAD
+            "OptionsVisualizer",
             "IconSmoothRandom",
-            "RotationDrawDepth"
-=======
-            "OptionsVisualizer",
->>>>>>> 2852483b
+            "RotationDrawDepth",
         };
     }
 }