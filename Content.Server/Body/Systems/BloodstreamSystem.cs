--- conflicted
+++ resolved
@@ -41,11 +41,8 @@
     [Dependency] private readonly SharedSolutionContainerSystem _solutionContainerSystem = default!;
     [Dependency] private readonly SharedStutteringSystem _stutteringSystem = default!;
     [Dependency] private readonly AlertsSystem _alertsSystem = default!;
-<<<<<<< HEAD
     [Dependency] private readonly ForensicsSystem _forensicsSystem = default!;
     [Dependency] private readonly CMStasisBagSystem _cmStasisBag = default!;
-=======
->>>>>>> e4864ac4
 
     public override void Initialize()
     {
