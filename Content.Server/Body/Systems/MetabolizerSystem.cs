--- conflicted
+++ resolved
@@ -1,10 +1,7 @@
 using Content.Server.Body.Components;
-<<<<<<< HEAD
+using Content.Shared.Chemistry.EntitySystems;
 using Content.Server.Chemistry.Containers.EntitySystems;
 using Content.Shared._RMC14.Medical.Stasis;
-=======
-using Content.Shared.Chemistry.EntitySystems;
->>>>>>> 928877f0
 using Content.Shared.Administration.Logs;
 using Content.Shared.Body.Organ;
 using Content.Shared.Chemistry.Components;
@@ -29,12 +26,8 @@
         [Dependency] private readonly IRobustRandom _random = default!;
         [Dependency] private readonly ISharedAdminLogManager _adminLogger = default!;
         [Dependency] private readonly MobStateSystem _mobStateSystem = default!;
-<<<<<<< HEAD
-        [Dependency] private readonly SolutionContainerSystem _solutionContainerSystem = default!;
+        [Dependency] private readonly SharedSolutionContainerSystem _solutionContainerSystem = default!;
         [Dependency] private readonly CMStasisBagSystem _cmStasisBag = default!;
-=======
-        [Dependency] private readonly SharedSolutionContainerSystem _solutionContainerSystem = default!;
->>>>>>> 928877f0
 
         private EntityQuery<OrganComponent> _organQuery;
         private EntityQuery<SolutionContainerManagerComponent> _solutionQuery;
