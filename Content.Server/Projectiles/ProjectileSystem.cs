--- conflicted
+++ resolved
@@ -1,132 +1,5 @@
-using Content.Server.Administration.Logs;
-using Content.Server.Destructible;
-using Content.Server.Effects;
-using Content.Server.Weapons.Ranged.Systems;
-using Content.Shared.Camera;
-using Content.Shared.Damage;
-using Content.Shared.Database;
-using Content.Shared.FixedPoint;
 using Content.Shared.Projectiles;
-using Robust.Shared.Physics.Events;
-using Robust.Shared.Player;
 
 namespace Content.Server.Projectiles;
 
-<<<<<<< HEAD
-public sealed class ProjectileSystem : SharedProjectileSystem;
-=======
-public sealed class ProjectileSystem : SharedProjectileSystem
-{
-    [Dependency] private readonly IAdminLogManager _adminLogger = default!;
-    [Dependency] private readonly ColorFlashEffectSystem _color = default!;
-    [Dependency] private readonly DamageableSystem _damageableSystem = default!;
-    [Dependency] private readonly DestructibleSystem _destructibleSystem = default!;
-    [Dependency] private readonly GunSystem _guns = default!;
-    [Dependency] private readonly SharedCameraRecoilSystem _sharedCameraRecoil = default!;
-
-    public override void Initialize()
-    {
-        base.Initialize();
-        SubscribeLocalEvent<ProjectileComponent, StartCollideEvent>(OnStartCollide);
-    }
-
-    private void OnStartCollide(EntityUid uid, ProjectileComponent component, ref StartCollideEvent args)
-    {
-        // This is so entities that shouldn't get a collision are ignored.
-        if (args.OurFixtureId != ProjectileFixture || !args.OtherFixture.Hard
-            || component.ProjectileSpent || component is { Weapon: null, OnlyCollideWhenShot: true })
-            return;
-
-        var target = args.OtherEntity;
-        // it's here so this check is only done once before possible hit
-        var attemptEv = new ProjectileReflectAttemptEvent(uid, component, false);
-        RaiseLocalEvent(target, ref attemptEv);
-        if (attemptEv.Cancelled)
-        {
-            SetShooter(uid, component, target);
-            return;
-        }
-
-        var ev = new ProjectileHitEvent(component.Damage * _damageableSystem.UniversalProjectileDamageModifier, target, component.Shooter);
-        RaiseLocalEvent(uid, ref ev);
-
-        var otherName = ToPrettyString(target);
-        var damageRequired = _destructibleSystem.DestroyedAt(target);
-        if (TryComp<DamageableComponent>(target, out var damageableComponent))
-        {
-            damageRequired -= damageableComponent.TotalDamage;
-            damageRequired = FixedPoint2.Max(damageRequired, FixedPoint2.Zero);
-        }
-        var modifiedDamage = _damageableSystem.TryChangeDamage(target, ev.Damage, component.IgnoreResistances, damageable: damageableComponent, origin: component.Shooter);
-        var deleted = Deleted(target);
-
-        if (modifiedDamage is not null && EntityManager.EntityExists(component.Shooter))
-        {
-            if (modifiedDamage.AnyPositive() && !deleted)
-            {
-                _color.RaiseEffect(Color.Red, new List<EntityUid> { target }, Filter.Pvs(target, entityManager: EntityManager));
-            }
-
-            _adminLogger.Add(LogType.BulletHit,
-                HasComp<ActorComponent>(target) ? LogImpact.Extreme : LogImpact.High,
-                $"Projectile {ToPrettyString(uid):projectile} shot by {ToPrettyString(component.Shooter!.Value):user} hit {otherName:target} and dealt {modifiedDamage.GetTotal():damage} damage");
-        }
-
-        // If penetration is to be considered, we need to do some checks to see if the projectile should stop.
-        if (modifiedDamage is not null && component.PenetrationThreshold != 0)
-        {
-            // If a damage type is required, stop the bullet if the hit entity doesn't have that type.
-            if (component.PenetrationDamageTypeRequirement != null)
-            {
-                var stopPenetration = false;
-                foreach (var requiredDamageType in component.PenetrationDamageTypeRequirement)
-                {
-                    if (!modifiedDamage.DamageDict.Keys.Contains(requiredDamageType))
-                    {
-                        stopPenetration = true;
-                        break;
-                    }
-                }
-                if (stopPenetration)
-                    component.ProjectileSpent = true;
-            }
-
-            // If the object won't be destroyed, it "tanks" the penetration hit.
-            if (modifiedDamage.GetTotal() < damageRequired)
-            {
-                component.ProjectileSpent = true;
-            }
-
-            if (!component.ProjectileSpent)
-            {
-                component.PenetrationAmount += damageRequired;
-                // The projectile has dealt enough damage to be spent.
-                if (component.PenetrationAmount >= component.PenetrationThreshold)
-                {
-                    component.ProjectileSpent = true;
-                }
-            }
-        }
-        else
-        {
-            component.ProjectileSpent = true;
-        }
-
-        if (!deleted)
-        {
-            _guns.PlayImpactSound(target, modifiedDamage, component.SoundHit, component.ForceSound);
-
-            if (!args.OurBody.LinearVelocity.IsLengthZero())
-                _sharedCameraRecoil.KickCamera(target, args.OurBody.LinearVelocity.Normalized());
-        }
-
-        if (component.DeleteOnCollide && component.ProjectileSpent)
-            QueueDel(uid);
-
-        if (component.ImpactEffect != null && TryComp(uid, out TransformComponent? xform))
-        {
-            RaiseNetworkEvent(new ImpactEffectEvent(component.ImpactEffect, GetNetCoordinates(xform.Coordinates)), Filter.Pvs(xform.Coordinates, entityMan: EntityManager));
-        }
-    }
-}
->>>>>>> e4864ac4
+public sealed class ProjectileSystem : SharedProjectileSystem;