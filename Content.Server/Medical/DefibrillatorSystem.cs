--- conflicted
+++ resolved
@@ -44,13 +44,9 @@
     [Dependency] private readonly PowerCellSystem _powerCell = default!;
     [Dependency] private readonly SharedAudioSystem _audio = default!;
     [Dependency] private readonly SharedMindSystem _mind = default!;
-<<<<<<< HEAD
+    [Dependency] private readonly UseDelaySystem _useDelay = default!;
     [Dependency] private readonly CMDefibrillatorSystem _cmDefibrillator = default!;
-    [Dependency] private readonly IEntityManager _entityManager = default!;
     [Dependency] private readonly InventorySystem _inventory = default!;
-=======
-    [Dependency] private readonly UseDelaySystem _useDelay = default!;
->>>>>>> 671ab10b
 
     /// <inheritdoc/>
     public override void Initialize()
@@ -180,20 +176,14 @@
 
         return _doAfter.TryStartDoAfter(new DoAfterArgs(EntityManager, user, component.DoAfterDuration, new DefibrillatorZapDoAfterEvent(),
             uid, target, uid)
-<<<<<<< HEAD
-            {
-                NeedHand = true,
-                BreakOnHandChange = false,
-                BreakOnMove = !component.AllowDoAfterMovement,
-                DuplicateCondition = DuplicateConditions.SameEvent,
-                TargetEffect = "RMCEffectHealBusy",
-            });
-=======
         {
             NeedHand = true,
-            BreakOnMove = !component.AllowDoAfterMovement
+            BreakOnMove = !component.AllowDoAfterMovement,
+            // RMC14
+            BreakOnHandChange = false,
+            DuplicateCondition = DuplicateConditions.SameEvent,
+            TargetEffect = "RMCEffectHealBusy",
         });
->>>>>>> 671ab10b
     }
 
     /// <summary>
