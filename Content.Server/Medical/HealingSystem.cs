using Content.Server.Administration.Logs;
using Content.Server.Body.Components;
using Content.Server.Body.Systems;
using Content.Server.Chemistry.Containers.EntitySystems;
using Content.Server.Medical.Components;
using Content.Server.Popups;
using Content.Server.Stack;
using Content.Shared.Audio;
using Content.Shared.Damage;
using Content.Shared.Database;
using Content.Shared.DoAfter;
using Content.Shared.FixedPoint;
using Content.Shared.Interaction;
using Content.Shared.Interaction.Events;
using Content.Shared.Medical;
using Content.Shared.Mobs;
using Content.Shared.Mobs.Components;
using Content.Shared.Mobs.Systems;
using Content.Shared.Stacks;
using Robust.Shared.Audio.Systems;
using Robust.Shared.Random;

namespace Content.Server.Medical;

public sealed class HealingSystem : EntitySystem
{
    [Dependency] private readonly SharedAudioSystem _audio = default!;
    [Dependency] private readonly IAdminLogManager _adminLogger = default!;
    [Dependency] private readonly DamageableSystem _damageable = default!;
    [Dependency] private readonly BloodstreamSystem _bloodstreamSystem = default!;
    [Dependency] private readonly SharedDoAfterSystem _doAfter = default!;
    [Dependency] private readonly IRobustRandom _random = default!;
    [Dependency] private readonly StackSystem _stacks = default!;
    [Dependency] private readonly SharedInteractionSystem _interactionSystem = default!;
    [Dependency] private readonly MobThresholdSystem _mobThresholdSystem = default!;
    [Dependency] private readonly PopupSystem _popupSystem = default!;
    [Dependency] private readonly SolutionContainerSystem _solutionContainerSystem = default!;

    public override void Initialize()
    {
        base.Initialize();
        SubscribeLocalEvent<HealingComponent, UseInHandEvent>(OnHealingUse);
        SubscribeLocalEvent<HealingComponent, AfterInteractEvent>(OnHealingAfterInteract);
        SubscribeLocalEvent<DamageableComponent, HealingDoAfterEvent>(OnDoAfter);
    }

    private void OnDoAfter(Entity<DamageableComponent> entity, ref HealingDoAfterEvent args)
    {
        var dontRepeat = false;

        if (!TryComp(args.Used, out HealingComponent? healing))
            return;

        if (args.Handled || args.Cancelled)
            return;

        if (healing.DamageContainers is not null &&
            entity.Comp.DamageContainerID is not null &&
            !healing.DamageContainers.Contains(entity.Comp.DamageContainerID))
        {
            return;
        }

        // Heal some bloodloss damage.
        if (healing.BloodlossModifier != 0)
        {
            if (!TryComp<BloodstreamComponent>(entity, out var bloodstream))
                return;
            var isBleeding = bloodstream.BleedAmount > 0;
            _bloodstreamSystem.TryModifyBleedAmount(entity.Owner, healing.BloodlossModifier);
            if (isBleeding != bloodstream.BleedAmount > 0)
            {
                dontRepeat = true;
                _popupSystem.PopupEntity(Loc.GetString("medical-item-stop-bleeding"), entity, args.User);
            }
        }

        // Restores missing blood
        if (healing.ModifyBloodLevel != 0)
            _bloodstreamSystem.TryModifyBloodLevel(entity.Owner, healing.ModifyBloodLevel);

        var healed = _damageable.TryChangeDamage(entity.Owner, healing.Damage, true, origin: args.Args.User);

        if (healed == null && healing.BloodlossModifier != 0)
            return;

        var total = healed?.Total ?? FixedPoint2.Zero;

        // Re-verify that we can heal the damage.

        if (TryComp<StackComponent>(args.Used.Value, out var stackComp))
        {
            _stacks.Use(args.Used.Value, 1, stackComp);

            if (_stacks.GetCount(args.Used.Value, stackComp) <= 0)
                dontRepeat = true;
        }
        else
        {
            QueueDel(args.Used.Value);
        }

        if (entity.Owner != args.User)
        {
            _adminLogger.Add(LogType.Healed,
                $"{EntityManager.ToPrettyString(args.User):user} healed {EntityManager.ToPrettyString(entity.Owner):target} for {total:damage} damage");
        }
        else
        {
            _adminLogger.Add(LogType.Healed,
                $"{EntityManager.ToPrettyString(args.User):user} healed themselves for {total:damage} damage");
        }

<<<<<<< HEAD
        _audio.PlayPvs(healing.HealingEndSound, uid, AudioHelpers.WithVariation(0.125f, _random).WithVolume(1f));
=======
        _audio.PlayPvs(healing.HealingEndSound, entity.Owner, AudioHelpers.WithVariation(0.125f, _random).WithVolume(1f));
>>>>>>> 55a60b0f

        // Logic to determine the whether or not to repeat the healing action
        args.Repeat = (HasDamage(entity.Comp, healing) && !dontRepeat);
        if (!args.Repeat && !dontRepeat)
            _popupSystem.PopupEntity(Loc.GetString("medical-item-finished-using", ("item", args.Used)), entity.Owner, args.User);
        args.Handled = true;
    }

    private bool HasDamage(DamageableComponent component, HealingComponent healing)
    {
        var damageableDict = component.Damage.DamageDict;
        var healingDict = healing.Damage.DamageDict;
        foreach (var type in healingDict)
        {
            if (damageableDict[type.Key].Value > 0)
            {
                return true;
            }
        }

        return false;
    }

    private void OnHealingUse(Entity<HealingComponent> entity, ref UseInHandEvent args)
    {
        if (args.Handled)
            return;

        if (TryHeal(entity, args.User, args.User, entity.Comp))
            args.Handled = true;
    }

    private void OnHealingAfterInteract(Entity<HealingComponent> entity, ref AfterInteractEvent args)
    {
        if (args.Handled || !args.CanReach || args.Target == null)
            return;

        if (TryHeal(entity, args.User, args.Target.Value, entity.Comp))
            args.Handled = true;
    }

    private bool TryHeal(EntityUid uid, EntityUid user, EntityUid target, HealingComponent component)
    {
        if (!TryComp<DamageableComponent>(target, out var targetDamage))
            return false;

        if (component.DamageContainers is not null &&
            targetDamage.DamageContainerID is not null &&
            !component.DamageContainers.Contains(targetDamage.DamageContainerID))
        {
            return false;
        }

        if (user != target && !_interactionSystem.InRangeUnobstructed(user, target, popup: true))
            return false;

        if (TryComp<StackComponent>(uid, out var stack) && stack.Count < 1)
            return false;

        var anythingToDo =
            HasDamage(targetDamage, component) ||
            component.ModifyBloodLevel > 0 // Special case if healing item can restore lost blood...
                && TryComp<BloodstreamComponent>(target, out var bloodstream)
                && _solutionContainerSystem.ResolveSolution(target, bloodstream.BloodSolutionName, ref bloodstream.BloodSolution, out var bloodSolution)
                && bloodSolution.Volume < bloodSolution.MaxVolume; // ...and there is lost blood to restore.

        if (!anythingToDo)
        {
            _popupSystem.PopupEntity(Loc.GetString("medical-item-cant-use", ("item", uid)), uid, user);
            return false;
        }

        _audio.PlayPvs(component.HealingBeginSound, uid,
                AudioHelpers.WithVariation(0.125f, _random).WithVolume(1f));

        var isNotSelf = user != target;

        var delay = isNotSelf
            ? component.Delay
            : component.Delay * GetScaledHealingPenalty(user, component);

        var doAfterEventArgs =
            new DoAfterArgs(EntityManager, user, delay, new HealingDoAfterEvent(), target, target: target, used: uid)
            {
                //Raise the event on the target if it's not self, otherwise raise it on self.
                BreakOnUserMove = true,
                BreakOnTargetMove = true,
                // Didn't break on damage as they may be trying to prevent it and
                // not being able to heal your own ticking damage would be frustrating.
                NeedHand = true,
            };

        _doAfter.TryStartDoAfter(doAfterEventArgs);
        return true;
    }

    /// <summary>
    /// Scales the self-heal penalty based on the amount of damage taken
    /// </summary>
    /// <param name="uid"></param>
    /// <param name="component"></param>
    /// <returns></returns>
    public float GetScaledHealingPenalty(EntityUid uid, HealingComponent component)
    {
        var output = component.Delay;
        if (!TryComp<MobThresholdsComponent>(uid, out var mobThreshold) ||
            !TryComp<DamageableComponent>(uid, out var damageable))
            return output;
        if (!_mobThresholdSystem.TryGetThresholdForState(uid, MobState.Critical, out var amount, mobThreshold))
            return 1;

        var percentDamage = (float) (damageable.TotalDamage / amount);
        //basically make it scale from 1 to the multiplier.
        var modifier = percentDamage * (component.SelfHealPenaltyMultiplier - 1) + 1;
        return Math.Max(modifier, 1);
    }
}<|MERGE_RESOLUTION|>--- conflicted
+++ resolved
@@ -111,11 +111,7 @@
                 $"{EntityManager.ToPrettyString(args.User):user} healed themselves for {total:damage} damage");
         }
 
-<<<<<<< HEAD
-        _audio.PlayPvs(healing.HealingEndSound, uid, AudioHelpers.WithVariation(0.125f, _random).WithVolume(1f));
-=======
         _audio.PlayPvs(healing.HealingEndSound, entity.Owner, AudioHelpers.WithVariation(0.125f, _random).WithVolume(1f));
->>>>>>> 55a60b0f
 
         // Logic to determine the whether or not to repeat the healing action
         args.Repeat = (HasDamage(entity.Comp, healing) && !dontRepeat);
