--- conflicted
+++ resolved
@@ -332,7 +332,14 @@
 
         #endregion
 
-<<<<<<< HEAD
+        #region IPintel
+
+        Task<bool> UpsertIPIntelCache(DateTime time, IPAddress ip, float score);
+        Task<IPIntelCache?> GetIPIntelCache(IPAddress ip);
+        Task<bool> CleanIPIntelCache(TimeSpan range);
+
+        #endregion
+
         #region RMC14
 
         Task<Guid?> GetLinkingCode(Guid player);
@@ -373,13 +380,6 @@
             int round);
 
         Task<List<RMCCommendation>> GetCommendationsReceived(Guid player);
-=======
-        #region IPintel
-
-        Task<bool> UpsertIPIntelCache(DateTime time, IPAddress ip, float score);
-        Task<IPIntelCache?> GetIPIntelCache(IPAddress ip);
-        Task<bool> CleanIPIntelCache(TimeSpan range);
->>>>>>> 671ab10b
 
         #endregion
 
