--- conflicted
+++ resolved
@@ -1775,202 +1775,6 @@
 
         #endregion
 
-<<<<<<< HEAD
-        #region RMC14
-
-        public async Task<Guid?> GetLinkingCode(Guid player)
-        {
-            await using var db = await GetDb();
-            var linking = await db.DbContext.RMCLinkingCodes.FirstOrDefaultAsync(l => l.PlayerId == player);
-            return linking?.Code;
-        }
-
-        public async Task SetLinkingCode(Guid player, Guid code)
-        {
-            await using var db = await GetDb();
-            var linking = await db.DbContext.RMCLinkingCodes.FirstOrDefaultAsync(l => l.PlayerId == player);
-            if (linking == null)
-            {
-                linking = new RMCLinkingCodes { PlayerId = player };
-                db.DbContext.RMCLinkingCodes.Add(linking);
-            }
-
-            linking.Code = code;
-            linking.CreationTime = DateTime.UtcNow;
-            await db.DbContext.SaveChangesAsync();
-        }
-
-        public async Task<bool> HasLinkedAccount(Guid player, CancellationToken cancel)
-        {
-            await using var db = await GetDb(cancel);
-            return await db.DbContext.RMCLinkedAccounts.AnyAsync(l => l.PlayerId == player, cancel);
-
-        }
-
-        public async Task<RMCPatron?> GetPatron(Guid player, CancellationToken cancel)
-        {
-            await using var db = await GetDb(cancel);
-            var patron = await db.DbContext.RMCPatrons
-                .Include(p => p.Tier)
-                .Include(p => p.LobbyMessage)
-                .Include(p => p.RoundEndMarineShoutout)
-                .Include(p => p.RoundEndXenoShoutout)
-                .FirstOrDefaultAsync(p => p.PlayerId == player, cancellationToken: cancel);
-            return patron;
-        }
-
-        public async Task<List<RMCPatron>> GetAllPatrons()
-        {
-            await using var db = await GetDb();
-            return await db.DbContext.RMCPatrons
-                .Include(p => p.Player)
-                .Include(p => p.Tier)
-                .ToListAsync();
-        }
-
-        public async Task SetGhostColor(Guid player, System.Drawing.Color? color)
-        {
-            await using var db = await GetDb();
-            var patron = await db.DbContext.RMCPatrons.FirstOrDefaultAsync(p => p.PlayerId == player);
-            if (patron == null)
-                return;
-
-            patron.GhostColor = color?.ToArgb();
-            await db.DbContext.SaveChangesAsync();
-        }
-
-        public async Task SetLobbyMessage(Guid player, string message)
-        {
-            await using var db = await GetDb();
-            var msg = await db.DbContext.RMCPatronLobbyMessages
-                .Include(l => l.Patron)
-                .FirstOrDefaultAsync(p => p.PatronId == player);
-            msg ??= db.DbContext.RMCPatronLobbyMessages
-                .Add(new RMCPatronLobbyMessage
-                {
-                    PatronId = player,
-                    Message = message,
-                })
-                .Entity;
-            msg.Message = message;
-
-            await db.DbContext.SaveChangesAsync();
-        }
-
-        public async Task SetMarineShoutout(Guid player, string name)
-        {
-            await using var db = await GetDb();
-            var msg = await db.DbContext.RMCPatronRoundEndMarineShoutouts
-                .Include(s => s.Patron)
-                .FirstOrDefaultAsync(p => p.PatronId == player);
-            msg ??= db.DbContext.RMCPatronRoundEndMarineShoutouts
-                .Add(new RMCPatronRoundEndMarineShoutout()
-                {
-                    PatronId = player,
-                    Name = name,
-                })
-                .Entity;
-            msg.Name = name;
-
-            await db.DbContext.SaveChangesAsync();
-        }
-
-        public async Task SetXenoShoutout(Guid player, string name)
-        {
-            await using var db = await GetDb();
-            var msg = await db.DbContext.RMCPatronRoundEndXenoShoutouts
-                .Include(s => s.Patron)
-                .FirstOrDefaultAsync(p => p.PatronId == player);
-            msg ??= db.DbContext.RMCPatronRoundEndXenoShoutouts
-                .Add(new RMCPatronRoundEndXenoShoutout()
-                {
-                    PatronId = player,
-                    Name = name,
-                })
-                .Entity;
-            msg.Name = name;
-
-            await db.DbContext.SaveChangesAsync();
-        }
-
-        public async Task<(string Message, string User)?> GetRandomLobbyMessage()
-        {
-            // TODO RMC14 the random row is evaluated outside the DB, if we have that many patrons I guess we have better problems!
-            await using var db = await GetDb();
-            var messages = await db.DbContext.RMCPatronLobbyMessages
-                .Include(p => p.Patron)
-                .ThenInclude(p => p.Player)
-                .Where(p => p.Patron.Tier.LobbyMessage)
-                .Where(p => !string.IsNullOrWhiteSpace(p.Message))
-                .Select(p => new { p.Message, p.Patron.Player.LastSeenUserName })
-                .ToListAsync();
-
-            if (messages.Count == 0)
-                return null;
-
-            var random = messages[Random.Shared.Next(messages.Count)];
-            return (random.Message, random.LastSeenUserName);
-        }
-
-        public async Task<(string? Marine, string? Xeno)> GetRandomShoutout()
-        {
-            // TODO RMC14 the random row is evaluated outside the DB, if we have that many patrons I guess we have better problems!
-            await using var db = await GetDb();
-            var marineNames = await db.DbContext.RMCPatronRoundEndMarineShoutouts
-                .Include(p => p.Patron)
-                .Where(p => p.Patron.Tier.RoundEndShoutout)
-                .Where(p => !string.IsNullOrWhiteSpace(p.Name))
-                .Select(p => p.Name)
-                .ToListAsync();
-
-            var xenoNames = await db.DbContext.RMCPatronRoundEndXenoShoutouts
-                .Include(p => p.Patron)
-                .Where(p => p.Patron.Tier.RoundEndShoutout)
-                .Where(p => !string.IsNullOrWhiteSpace(p.Name))
-                .Select(p => p.Name)
-                .ToListAsync();
-
-            var marineName = marineNames.Count == 0 ? null : marineNames[Random.Shared.Next(marineNames.Count)];
-            var xenoName = xenoNames.Count == 0 ? null : xenoNames[Random.Shared.Next(xenoNames.Count)];
-            return (marineName, xenoName);
-        }
-
-        public async Task<List<string>> GetExcludedRoleTimers(Guid player, CancellationToken cancel)
-        {
-            await using var db = await GetDb(cancel);
-            return await db.DbContext.RMCRoleTimerExcludes
-                .Where(r => r.PlayerId == player)
-                .Select(r => r.Tracker)
-                .ToListAsync(cancel);
-        }
-
-        public async Task<bool> ExcludeRoleTimer(Guid player, string tracker)
-        {
-            await using var db = await GetDb();
-            var alreadyExcluded = await db.DbContext.RMCRoleTimerExcludes
-                .AnyAsync(r => r.PlayerId == player && r.Tracker == tracker);
-            if (alreadyExcluded)
-                return false;
-
-            db.DbContext.RMCRoleTimerExcludes.Add(new RMCRoleTimerExclude
-            {
-                PlayerId = player,
-                Tracker = tracker,
-            });
-            await db.DbContext.SaveChangesAsync();
-            return true;
-        }
-
-        public async Task<bool> RemoveRoleTimerExclusion(Guid player, string tracker)
-        {
-            await using var db = await GetDb();
-            var exclusion = await db.DbContext.RMCRoleTimerExcludes
-                .FirstOrDefaultAsync(r => r.PlayerId == player && r.Tracker == tracker);
-            if (exclusion == null)
-                return false;
-
-            db.DbContext.RMCRoleTimerExcludes.Remove(exclusion);
-=======
         # region IPIntel
 
         public async Task<bool> UpsertIPIntelCache(DateTime time, IPAddress ip, float score)
@@ -2032,12 +1836,210 @@
                 .Where(w => w.Time <= cutoffTime)
                 .ExecuteDeleteAsync();
 
->>>>>>> 671ab10b
             await db.DbContext.SaveChangesAsync();
             return true;
         }
 
-<<<<<<< HEAD
+        #endregion
+
+        #region RMC14
+
+        public async Task<Guid?> GetLinkingCode(Guid player)
+        {
+            await using var db = await GetDb();
+            var linking = await db.DbContext.RMCLinkingCodes.FirstOrDefaultAsync(l => l.PlayerId == player);
+            return linking?.Code;
+        }
+
+        public async Task SetLinkingCode(Guid player, Guid code)
+        {
+            await using var db = await GetDb();
+            var linking = await db.DbContext.RMCLinkingCodes.FirstOrDefaultAsync(l => l.PlayerId == player);
+            if (linking == null)
+            {
+                linking = new RMCLinkingCodes { PlayerId = player };
+                db.DbContext.RMCLinkingCodes.Add(linking);
+            }
+
+            linking.Code = code;
+            linking.CreationTime = DateTime.UtcNow;
+            await db.DbContext.SaveChangesAsync();
+        }
+
+        public async Task<bool> HasLinkedAccount(Guid player, CancellationToken cancel)
+        {
+            await using var db = await GetDb(cancel);
+            return await db.DbContext.RMCLinkedAccounts.AnyAsync(l => l.PlayerId == player, cancel);
+
+        }
+
+        public async Task<RMCPatron?> GetPatron(Guid player, CancellationToken cancel)
+        {
+            await using var db = await GetDb(cancel);
+            var patron = await db.DbContext.RMCPatrons
+                .Include(p => p.Tier)
+                .Include(p => p.LobbyMessage)
+                .Include(p => p.RoundEndMarineShoutout)
+                .Include(p => p.RoundEndXenoShoutout)
+                .FirstOrDefaultAsync(p => p.PlayerId == player, cancellationToken: cancel);
+            return patron;
+        }
+
+        public async Task<List<RMCPatron>> GetAllPatrons()
+        {
+            await using var db = await GetDb();
+            return await db.DbContext.RMCPatrons
+                .Include(p => p.Player)
+                .Include(p => p.Tier)
+                .ToListAsync();
+        }
+
+        public async Task SetGhostColor(Guid player, System.Drawing.Color? color)
+        {
+            await using var db = await GetDb();
+            var patron = await db.DbContext.RMCPatrons.FirstOrDefaultAsync(p => p.PlayerId == player);
+            if (patron == null)
+                return;
+
+            patron.GhostColor = color?.ToArgb();
+            await db.DbContext.SaveChangesAsync();
+        }
+
+        public async Task SetLobbyMessage(Guid player, string message)
+        {
+            await using var db = await GetDb();
+            var msg = await db.DbContext.RMCPatronLobbyMessages
+                .Include(l => l.Patron)
+                .FirstOrDefaultAsync(p => p.PatronId == player);
+            msg ??= db.DbContext.RMCPatronLobbyMessages
+                .Add(new RMCPatronLobbyMessage
+                {
+                    PatronId = player,
+                    Message = message,
+                })
+                .Entity;
+            msg.Message = message;
+
+            await db.DbContext.SaveChangesAsync();
+        }
+
+        public async Task SetMarineShoutout(Guid player, string name)
+        {
+            await using var db = await GetDb();
+            var msg = await db.DbContext.RMCPatronRoundEndMarineShoutouts
+                .Include(s => s.Patron)
+                .FirstOrDefaultAsync(p => p.PatronId == player);
+            msg ??= db.DbContext.RMCPatronRoundEndMarineShoutouts
+                .Add(new RMCPatronRoundEndMarineShoutout()
+                {
+                    PatronId = player,
+                    Name = name,
+                })
+                .Entity;
+            msg.Name = name;
+
+            await db.DbContext.SaveChangesAsync();
+        }
+
+        public async Task SetXenoShoutout(Guid player, string name)
+        {
+            await using var db = await GetDb();
+            var msg = await db.DbContext.RMCPatronRoundEndXenoShoutouts
+                .Include(s => s.Patron)
+                .FirstOrDefaultAsync(p => p.PatronId == player);
+            msg ??= db.DbContext.RMCPatronRoundEndXenoShoutouts
+                .Add(new RMCPatronRoundEndXenoShoutout()
+                {
+                    PatronId = player,
+                    Name = name,
+                })
+                .Entity;
+            msg.Name = name;
+
+            await db.DbContext.SaveChangesAsync();
+        }
+
+        public async Task<(string Message, string User)?> GetRandomLobbyMessage()
+        {
+            // TODO RMC14 the random row is evaluated outside the DB, if we have that many patrons I guess we have better problems!
+            await using var db = await GetDb();
+            var messages = await db.DbContext.RMCPatronLobbyMessages
+                .Include(p => p.Patron)
+                .ThenInclude(p => p.Player)
+                .Where(p => p.Patron.Tier.LobbyMessage)
+                .Where(p => !string.IsNullOrWhiteSpace(p.Message))
+                .Select(p => new { p.Message, p.Patron.Player.LastSeenUserName })
+                .ToListAsync();
+
+            if (messages.Count == 0)
+                return null;
+
+            var random = messages[Random.Shared.Next(messages.Count)];
+            return (random.Message, random.LastSeenUserName);
+        }
+
+        public async Task<(string? Marine, string? Xeno)> GetRandomShoutout()
+        {
+            // TODO RMC14 the random row is evaluated outside the DB, if we have that many patrons I guess we have better problems!
+            await using var db = await GetDb();
+            var marineNames = await db.DbContext.RMCPatronRoundEndMarineShoutouts
+                .Include(p => p.Patron)
+                .Where(p => p.Patron.Tier.RoundEndShoutout)
+                .Where(p => !string.IsNullOrWhiteSpace(p.Name))
+                .Select(p => p.Name)
+                .ToListAsync();
+
+            var xenoNames = await db.DbContext.RMCPatronRoundEndXenoShoutouts
+                .Include(p => p.Patron)
+                .Where(p => p.Patron.Tier.RoundEndShoutout)
+                .Where(p => !string.IsNullOrWhiteSpace(p.Name))
+                .Select(p => p.Name)
+                .ToListAsync();
+
+            var marineName = marineNames.Count == 0 ? null : marineNames[Random.Shared.Next(marineNames.Count)];
+            var xenoName = xenoNames.Count == 0 ? null : xenoNames[Random.Shared.Next(xenoNames.Count)];
+            return (marineName, xenoName);
+        }
+
+        public async Task<List<string>> GetExcludedRoleTimers(Guid player, CancellationToken cancel)
+        {
+            await using var db = await GetDb(cancel);
+            return await db.DbContext.RMCRoleTimerExcludes
+                .Where(r => r.PlayerId == player)
+                .Select(r => r.Tracker)
+                .ToListAsync(cancel);
+        }
+
+        public async Task<bool> ExcludeRoleTimer(Guid player, string tracker)
+        {
+            await using var db = await GetDb();
+            var alreadyExcluded = await db.DbContext.RMCRoleTimerExcludes
+                .AnyAsync(r => r.PlayerId == player && r.Tracker == tracker);
+            if (alreadyExcluded)
+                return false;
+
+            db.DbContext.RMCRoleTimerExcludes.Add(new RMCRoleTimerExclude
+            {
+                PlayerId = player,
+                Tracker = tracker,
+            });
+            await db.DbContext.SaveChangesAsync();
+            return true;
+        }
+
+        public async Task<bool> RemoveRoleTimerExclusion(Guid player, string tracker)
+        {
+            await using var db = await GetDb();
+            var exclusion = await db.DbContext.RMCRoleTimerExcludes
+                .FirstOrDefaultAsync(r => r.PlayerId == player && r.Tracker == tracker);
+            if (exclusion == null)
+                return false;
+
+            db.DbContext.RMCRoleTimerExcludes.Remove(exclusion);
+            await db.DbContext.SaveChangesAsync();
+            return true;
+        }
+
         public async Task AddCommendation(Guid giver,
             Guid receiver,
             string giverName,
@@ -2071,8 +2073,6 @@
                 .ToListAsync();
         }
 
-=======
->>>>>>> 671ab10b
         #endregion
 
         // SQLite returns DateTime as Kind=Unspecified, Npgsql actually knows for sure it's Kind=Utc.
