using System.Globalization;
using System.Linq;
using System.Text;
using Content.Server._CM14.Chat.Chat;
using Content.Server.Administration.Logs;
using Content.Server.Administration.Managers;
using Content.Server.Chat.Managers;
using Content.Server.GameTicking;
using Content.Server.Speech.Components;
using Content.Server.Speech.EntitySystems;
using Content.Server.Station.Components;
using Content.Server.Station.Systems;
using Content.Shared.ActionBlocker;
using Content.Shared.Administration;
using Content.Shared.CCVar;
using Content.Shared.Chat;
using Content.Shared.Database;
using Content.Shared.Ghost;
using Content.Shared.IdentityManagement;
using Content.Shared.Interaction;
using Content.Shared.Mobs.Systems;
using Content.Shared.Players;
using Content.Shared.Radio;
using Content.Shared.Speech;
using Content.Shared.Whitelist;
using Robust.Server.Player;
using Robust.Shared.Audio;
using Robust.Shared.Audio.Systems;
using Robust.Shared.Configuration;
using Robust.Shared.Console;
using Robust.Shared.Network;
using Robust.Shared.Player;
using Robust.Shared.Prototypes;
using Robust.Shared.Random;
using Robust.Shared.Replays;
using Robust.Shared.Utility;

namespace Content.Server.Chat.Systems;

// TODO refactor whatever active warzone this class and chatmanager have become
/// <summary>
///     ChatSystem is responsible for in-simulation chat handling, such as whispering, speaking, emoting, etc.
///     ChatSystem depends on ChatManager to actually send the messages.
/// </summary>
public sealed partial class ChatSystem : SharedChatSystem
{
    [Dependency] private readonly IReplayRecordingManager _replay = default!;
    [Dependency] private readonly IConfigurationManager _configurationManager = default!;
    [Dependency] private readonly IChatManager _chatManager = default!;
    [Dependency] private readonly IChatSanitizationManager _sanitizer = default!;
    [Dependency] private readonly IAdminManager _adminManager = default!;
    [Dependency] private readonly IPlayerManager _playerManager = default!;
    [Dependency] private readonly IPrototypeManager _prototypeManager = default!;
    [Dependency] private readonly IRobustRandom _random = default!;
    [Dependency] private readonly IAdminLogManager _adminLogger = default!;
    [Dependency] private readonly ActionBlockerSystem _actionBlocker = default!;
    [Dependency] private readonly StationSystem _stationSystem = default!;
    [Dependency] private readonly MobStateSystem _mobStateSystem = default!;
    [Dependency] private readonly SharedAudioSystem _audio = default!;
    [Dependency] private readonly SharedInteractionSystem _interactionSystem = default!;
    [Dependency] private readonly ReplacementAccentSystem _wordreplacement = default!;
<<<<<<< HEAD
    [Dependency] private readonly CMChatSystem _cmChat = default!;
=======
    [Dependency] private readonly EntityWhitelistSystem _whitelistSystem = default!;
>>>>>>> 7ba26f45

    public const int VoiceRange = 10; // how far voice goes in world units
    public const int WhisperClearRange = 2; // how far whisper goes while still being understandable, in world units
    public const int WhisperMuffledRange = 5; // how far whisper goes at all, in world units
    public const string DefaultAnnouncementSound = "/Audio/Announcements/announce.ogg";

    private bool _loocEnabled = true;
    private bool _deadLoocEnabled;
    private bool _critLoocEnabled;
    private readonly bool _adminLoocEnabled = true;

    public override void Initialize()
    {
        base.Initialize();
        CacheEmotes();
        Subs.CVar(_configurationManager, CCVars.LoocEnabled, OnLoocEnabledChanged, true);
        Subs.CVar(_configurationManager, CCVars.DeadLoocEnabled, OnDeadLoocEnabledChanged, true);
        Subs.CVar(_configurationManager, CCVars.CritLoocEnabled, OnCritLoocEnabledChanged, true);

        SubscribeLocalEvent<GameRunLevelChangedEvent>(OnGameChange);
    }

    private void OnLoocEnabledChanged(bool val)
    {
        if (_loocEnabled == val) return;

        _loocEnabled = val;
        _chatManager.DispatchServerAnnouncement(
            Loc.GetString(val ? "chat-manager-looc-chat-enabled-message" : "chat-manager-looc-chat-disabled-message"));
    }

    private void OnDeadLoocEnabledChanged(bool val)
    {
        if (_deadLoocEnabled == val) return;

        _deadLoocEnabled = val;
        _chatManager.DispatchServerAnnouncement(
            Loc.GetString(val ? "chat-manager-dead-looc-chat-enabled-message" : "chat-manager-dead-looc-chat-disabled-message"));
    }

    private void OnCritLoocEnabledChanged(bool val)
    {
        if (_critLoocEnabled == val)
            return;

        _critLoocEnabled = val;
        _chatManager.DispatchServerAnnouncement(
            Loc.GetString(val ? "chat-manager-crit-looc-chat-enabled-message" : "chat-manager-crit-looc-chat-disabled-message"));
    }

    private void OnGameChange(GameRunLevelChangedEvent ev)
    {
        switch (ev.New)
        {
            case GameRunLevel.InRound:
                if (!_configurationManager.GetCVar(CCVars.OocEnableDuringRound))
                    _configurationManager.SetCVar(CCVars.OocEnabled, false);
                break;
            case GameRunLevel.PostRound:
                if (!_configurationManager.GetCVar(CCVars.OocEnableDuringRound))
                    _configurationManager.SetCVar(CCVars.OocEnabled, true);
                break;
        }
    }

    /// <summary>
    ///     Sends an in-character chat message to relevant clients.
    /// </summary>
    /// <param name="source">The entity that is speaking</param>
    /// <param name="message">The message being spoken or emoted</param>
    /// <param name="desiredType">The chat type</param>
    /// <param name="hideChat">Whether or not this message should appear in the chat window</param>
    /// <param name="hideLog">Whether or not this message should appear in the adminlog window</param>
    /// <param name="shell"></param>
    /// <param name="player">The player doing the speaking</param>
    /// <param name="nameOverride">The name to use for the speaking entity. Usually this should just be modified via <see cref="TransformSpeakerNameEvent"/>. If this is set, the event will not get raised.</param>
    public void TrySendInGameICMessage(
        EntityUid source,
        string message,
        InGameICChatType desiredType,
        bool hideChat, bool hideLog = false,
        IConsoleShell? shell = null,
        ICommonSession? player = null, string? nameOverride = null,
        bool checkRadioPrefix = true,
        bool ignoreActionBlocker = false)
    {
        TrySendInGameICMessage(source, message, desiredType, hideChat ? ChatTransmitRange.HideChat : ChatTransmitRange.Normal, hideLog, shell, player, nameOverride, checkRadioPrefix, ignoreActionBlocker);
    }

    /// <summary>
    ///     Sends an in-character chat message to relevant clients.
    /// </summary>
    /// <param name="source">The entity that is speaking</param>
    /// <param name="message">The message being spoken or emoted</param>
    /// <param name="desiredType">The chat type</param>
    /// <param name="range">Conceptual range of transmission, if it shows in the chat window, if it shows to far-away ghosts or ghosts at all...</param>
    /// <param name="shell"></param>
    /// <param name="player">The player doing the speaking</param>
    /// <param name="nameOverride">The name to use for the speaking entity. Usually this should just be modified via <see cref="TransformSpeakerNameEvent"/>. If this is set, the event will not get raised.</param>
    /// <param name="ignoreActionBlocker">If set to true, action blocker will not be considered for whether an entity can send this message.</param>
    public void TrySendInGameICMessage(
        EntityUid source,
        string message,
        InGameICChatType desiredType,
        ChatTransmitRange range,
        bool hideLog = false,
        IConsoleShell? shell = null,
        ICommonSession? player = null,
        string? nameOverride = null,
        bool checkRadioPrefix = true,
        bool ignoreActionBlocker = false
        )
    {
        if (HasComp<GhostComponent>(source))
        {
            // Ghosts can only send dead chat messages, so we'll forward it to InGame OOC.
            TrySendInGameOOCMessage(source, message, InGameOOCChatType.Dead, range == ChatTransmitRange.HideChat, shell, player);
            return;
        }

        if (player != null && !_chatManager.HandleRateLimit(player))
            return;

        // Sus
        if (player?.AttachedEntity is { Valid: true } entity && source != entity)
        {
            return;
        }

        if (!CanSendInGame(message, shell, player))
            return;

        ignoreActionBlocker = CheckIgnoreSpeechBlocker(source, ignoreActionBlocker);

        // this method is a disaster
        // every second i have to spend working with this code is fucking agony
        // scientists have to wonder how any of this was merged
        // coding any game admin feature that involves chat code is pure torture
        // changing even 10 lines of code feels like waterboarding myself
        // and i dont feel like vibe checking 50 code paths
        // so we set this here
        // todo free me from chat code
        if (player != null)
        {
            _chatManager.EnsurePlayer(player.UserId).AddEntity(GetNetEntity(source));
        }

        if (desiredType == InGameICChatType.Speak && message.StartsWith(LocalPrefix))
        {
            // prevent radios and remove prefix.
            checkRadioPrefix = false;
            message = message[1..];
        }

        bool shouldCapitalize = (desiredType != InGameICChatType.Emote);
        bool shouldPunctuate = _configurationManager.GetCVar(CCVars.ChatPunctuation);
        // Capitalizing the word I only happens in English, so we check language here
        bool shouldCapitalizeTheWordI = (!CultureInfo.CurrentCulture.IsNeutralCulture && CultureInfo.CurrentCulture.Parent.Name == "en")
            || (CultureInfo.CurrentCulture.IsNeutralCulture && CultureInfo.CurrentCulture.Name == "en");

        message = SanitizeInGameICMessage(source, message, out var emoteStr, shouldCapitalize, shouldPunctuate, shouldCapitalizeTheWordI);

        // Was there an emote in the message? If so, send it.
        if (player != null && emoteStr != message && emoteStr != null)
        {
            SendEntityEmote(source, emoteStr, range, nameOverride, ignoreActionBlocker);
        }

        // This can happen if the entire string is sanitized out.
        if (string.IsNullOrEmpty(message))
            return;

        // This message may have a radio prefix, and should then be whispered to the resolved radio channel
        if (checkRadioPrefix)
        {
            if (TryProccessRadioMessage(source, message, out var modMessage, out var channel))
            {
                SendEntityWhisper(source, modMessage, range, channel, nameOverride, hideLog, ignoreActionBlocker);
                return;
            }
        }

        // Otherwise, send whatever type.
        switch (desiredType)
        {
            case InGameICChatType.Speak:
                SendEntitySpeak(source, message, range, nameOverride, hideLog, ignoreActionBlocker);
                break;
            case InGameICChatType.Whisper:
                SendEntityWhisper(source, message, range, null, nameOverride, hideLog, ignoreActionBlocker);
                break;
            case InGameICChatType.Emote:
                SendEntityEmote(source, message, range, nameOverride, hideLog: hideLog, ignoreActionBlocker: ignoreActionBlocker);
                break;
        }
    }

    public void TrySendInGameOOCMessage(
        EntityUid source,
        string message,
        InGameOOCChatType type,
        bool hideChat,
        IConsoleShell? shell = null,
        ICommonSession? player = null
        )
    {
        if (!CanSendInGame(message, shell, player))
            return;

        if (player != null && !_chatManager.HandleRateLimit(player))
            return;

        // It doesn't make any sense for a non-player to send in-game OOC messages, whereas non-players may be sending
        // in-game IC messages.
        if (player?.AttachedEntity is not { Valid: true } entity || source != entity)
            return;

        message = SanitizeInGameOOCMessage(message);

        var sendType = type;
        // If dead player LOOC is disabled, unless you are an admin with Moderator perms, send dead messages to dead chat
        if ((_adminManager.IsAdmin(player) && _adminManager.HasAdminFlag(player, AdminFlags.Moderator)) // Override if admin
            || _deadLoocEnabled
            || (!HasComp<GhostComponent>(source) && !_mobStateSystem.IsDead(source))) // Check that player is not dead
        {
        }
        else
            sendType = InGameOOCChatType.Dead;

        // If crit player LOOC is disabled, don't send the message at all.
        if (!_critLoocEnabled && _mobStateSystem.IsCritical(source))
            return;

        switch (sendType)
        {
            case InGameOOCChatType.Dead:
                SendDeadChat(source, player, message, hideChat);
                break;
            case InGameOOCChatType.Looc:
                SendLOOC(source, player, message, hideChat);
                break;
        }
    }

    #region Announcements

    /// <summary>
    /// Dispatches an announcement to all.
    /// </summary>
    /// <param name="message">The contents of the message</param>
    /// <param name="sender">The sender (Communications Console in Communications Console Announcement)</param>
    /// <param name="playSound">Play the announcement sound</param>
    /// <param name="colorOverride">Optional color for the announcement message</param>
    public void DispatchGlobalAnnouncement(
        string message,
        string sender = "Central Command",
        bool playSound = true,
        SoundSpecifier? announcementSound = null,
        Color? colorOverride = null
        )
    {
        var wrappedMessage = Loc.GetString("chat-manager-sender-announcement-wrap-message", ("sender", sender), ("message", FormattedMessage.EscapeText(message)));
        _chatManager.ChatMessageToAll(ChatChannel.Radio, message, wrappedMessage, default, false, true, colorOverride);
        if (playSound)
        {
            _audio.PlayGlobal(announcementSound?.GetSound() ?? DefaultAnnouncementSound, Filter.Broadcast(), true, AudioParams.Default.WithVolume(-2f));
        }
        _adminLogger.Add(LogType.Chat, LogImpact.Low, $"Global station announcement from {sender}: {message}");
    }

    /// <summary>
    /// Dispatches an announcement on a specific station
    /// </summary>
    /// <param name="source">The entity making the announcement (used to determine the station)</param>
    /// <param name="message">The contents of the message</param>
    /// <param name="sender">The sender (Communications Console in Communications Console Announcement)</param>
    /// <param name="playDefaultSound">Play the announcement sound</param>
    /// <param name="colorOverride">Optional color for the announcement message</param>
    public void DispatchStationAnnouncement(
        EntityUid source,
        string message,
        string sender = "Central Command",
        bool playDefaultSound = true,
        SoundSpecifier? announcementSound = null,
        Color? colorOverride = null)
    {
        var wrappedMessage = Loc.GetString("chat-manager-sender-announcement-wrap-message", ("sender", sender), ("message", FormattedMessage.EscapeText(message)));
        var station = _stationSystem.GetOwningStation(source);

        if (station == null)
        {
            // you can't make a station announcement without a station
            return;
        }

        if (!EntityManager.TryGetComponent<StationDataComponent>(station, out var stationDataComp)) return;

        var filter = _stationSystem.GetInStation(stationDataComp);

        _chatManager.ChatMessageToManyFiltered(filter, ChatChannel.Radio, message, wrappedMessage, source, false, true, colorOverride);

        if (playDefaultSound)
        {
            _audio.PlayGlobal(announcementSound?.GetSound() ?? DefaultAnnouncementSound, filter, true, AudioParams.Default.WithVolume(-2f));
        }

        _adminLogger.Add(LogType.Chat, LogImpact.Low, $"Station Announcement on {station} from {sender}: {message}");
    }

    #endregion

    #region Private API

    private void SendEntitySpeak(
        EntityUid source,
        string originalMessage,
        ChatTransmitRange range,
        string? nameOverride,
        bool hideLog = false,
        bool ignoreActionBlocker = false
        )
    {
        if (!_actionBlocker.CanSpeak(source) && !ignoreActionBlocker)
            return;

        var message = TransformSpeech(source, originalMessage);

        if (message.Length == 0)
            return;

        var speech = GetSpeechVerb(source, message);

        // get the entity's apparent name (if no override provided).
        string name;
        if (nameOverride != null)
        {
            name = nameOverride;
        }
        else
        {
            var nameEv = new TransformSpeakerNameEvent(source, Name(source));
            RaiseLocalEvent(source, nameEv);
            name = nameEv.Name;
            // Check for a speech verb override
            if (nameEv.SpeechVerb != null && _prototypeManager.TryIndex<SpeechVerbPrototype>(nameEv.SpeechVerb, out var proto))
                speech = proto;
        }

        name = FormattedMessage.EscapeText(name);

        var wrappedMessage = Loc.GetString(speech.Bold ? "chat-manager-entity-say-bold-wrap-message" : "chat-manager-entity-say-wrap-message",
            ("entityName", name),
            ("verb", Loc.GetString(_random.Pick(speech.SpeechVerbStrings))),
            ("fontType", speech.FontId),
            ("fontSize", speech.FontSize),
            ("message", FormattedMessage.EscapeText(message)));

        SendInVoiceRange(ChatChannel.Local, message, wrappedMessage, source, range);

        var ev = new EntitySpokeEvent(source, message, null, null);
        RaiseLocalEvent(source, ev, true);

        // To avoid logging any messages sent by entities that are not players, like vendors, cloning, etc.
        // Also doesn't log if hideLog is true.
        if (!HasComp<ActorComponent>(source) || hideLog)
            return;

        if (originalMessage == message)
        {
            if (name != Name(source))
                _adminLogger.Add(LogType.Chat, LogImpact.Low, $"Say from {ToPrettyString(source):user} as {name}: {originalMessage}.");
            else
                _adminLogger.Add(LogType.Chat, LogImpact.Low, $"Say from {ToPrettyString(source):user}: {originalMessage}.");
        }
        else
        {
            if (name != Name(source))
                _adminLogger.Add(LogType.Chat, LogImpact.Low,
                    $"Say from {ToPrettyString(source):user} as {name}, original: {originalMessage}, transformed: {message}.");
            else
                _adminLogger.Add(LogType.Chat, LogImpact.Low,
                    $"Say from {ToPrettyString(source):user}, original: {originalMessage}, transformed: {message}.");
        }
    }

    private void SendEntityWhisper(
        EntityUid source,
        string originalMessage,
        ChatTransmitRange range,
        RadioChannelPrototype? channel,
        string? nameOverride,
        bool hideLog = false,
        bool ignoreActionBlocker = false
        )
    {
        if (!_actionBlocker.CanSpeak(source) && !ignoreActionBlocker)
            return;

        var message = TransformSpeech(source, FormattedMessage.RemoveMarkup(originalMessage));
        if (message.Length == 0)
            return;

        var obfuscatedMessage = ObfuscateMessageReadability(message, 0.2f);

        // get the entity's name by visual identity (if no override provided).
        string nameIdentity = FormattedMessage.EscapeText(nameOverride ?? Identity.Name(source, EntityManager));
        // get the entity's name by voice (if no override provided).
        string name;
        if (nameOverride != null)
        {
            name = nameOverride;
        }
        else
        {
            var nameEv = new TransformSpeakerNameEvent(source, Name(source));
            RaiseLocalEvent(source, nameEv);
            name = nameEv.Name;
        }
        name = FormattedMessage.EscapeText(name);

        var wrappedMessage = Loc.GetString("chat-manager-entity-whisper-wrap-message",
            ("entityName", name), ("message", FormattedMessage.EscapeText(message)));

        var wrappedobfuscatedMessage = Loc.GetString("chat-manager-entity-whisper-wrap-message",
            ("entityName", nameIdentity), ("message", FormattedMessage.EscapeText(obfuscatedMessage)));

        var wrappedUnknownMessage = Loc.GetString("chat-manager-entity-whisper-unknown-wrap-message",
            ("message", FormattedMessage.EscapeText(obfuscatedMessage)));


        foreach (var (session, data) in GetRecipients(source, WhisperMuffledRange))
        {
            EntityUid listener;

            if (session.AttachedEntity is not { Valid: true } playerEntity)
                continue;
            listener = session.AttachedEntity.Value;

            if (MessageRangeCheck(session, data, range) != MessageRangeCheckResult.Full)
                continue; // Won't get logged to chat, and ghosts are too far away to see the pop-up, so we just won't send it to them.

            if (data.Range <= WhisperClearRange)
                _chatManager.ChatMessageToOne(ChatChannel.Whisper, message, wrappedMessage, source, false, session.Channel);
            //If listener is too far, they only hear fragments of the message
            //Collisiongroup.Opaque is not ideal for this use. Preferably, there should be a check specifically with "Can Ent1 see Ent2" in mind
            else if (_interactionSystem.InRangeUnobstructed(source, listener, WhisperMuffledRange, Shared.Physics.CollisionGroup.Opaque)) //Shared.Physics.CollisionGroup.Opaque
                _chatManager.ChatMessageToOne(ChatChannel.Whisper, obfuscatedMessage, wrappedobfuscatedMessage, source, false, session.Channel);
            //If listener is too far and has no line of sight, they can't identify the whisperer's identity
            else
                _chatManager.ChatMessageToOne(ChatChannel.Whisper, obfuscatedMessage, wrappedUnknownMessage, source, false, session.Channel);
        }

        _replay.RecordServerMessage(new ChatMessage(ChatChannel.Whisper, message, wrappedMessage, GetNetEntity(source), null, MessageRangeHideChatForReplay(range)));

        var ev = new EntitySpokeEvent(source, message, channel, obfuscatedMessage);
        RaiseLocalEvent(source, ev, true);
        if (!hideLog)
            if (originalMessage == message)
            {
                if (name != Name(source))
                    _adminLogger.Add(LogType.Chat, LogImpact.Low, $"Whisper from {ToPrettyString(source):user} as {name}: {originalMessage}.");
                else
                    _adminLogger.Add(LogType.Chat, LogImpact.Low, $"Whisper from {ToPrettyString(source):user}: {originalMessage}.");
            }
            else
            {
                if (name != Name(source))
                    _adminLogger.Add(LogType.Chat, LogImpact.Low,
                    $"Whisper from {ToPrettyString(source):user} as {name}, original: {originalMessage}, transformed: {message}.");
                else
                    _adminLogger.Add(LogType.Chat, LogImpact.Low,
                    $"Whisper from {ToPrettyString(source):user}, original: {originalMessage}, transformed: {message}.");
            }
    }

    private void SendEntityEmote(
        EntityUid source,
        string action,
        ChatTransmitRange range,
        string? nameOverride,
        bool hideLog = false,
        bool checkEmote = true,
        bool ignoreActionBlocker = false,
        NetUserId? author = null
        )
    {
        if (!_actionBlocker.CanEmote(source) && !ignoreActionBlocker)
            return;

        // get the entity's apparent name (if no override provided).
        var ent = Identity.Entity(source, EntityManager);
        string name = FormattedMessage.EscapeText(nameOverride ?? Name(ent));

        // Emotes use Identity.Name, since it doesn't actually involve your voice at all.
        var wrappedMessage = Loc.GetString("chat-manager-entity-me-wrap-message",
            ("entityName", name),
            ("entity", ent),
            ("message", FormattedMessage.RemoveMarkup(action)));

        if (checkEmote)
            TryEmoteChatInput(source, action);
        SendInVoiceRange(ChatChannel.Emotes, action, wrappedMessage, source, range, author);
        if (!hideLog)
            if (name != Name(source))
                _adminLogger.Add(LogType.Chat, LogImpact.Low, $"Emote from {ToPrettyString(source):user} as {name}: {action}");
            else
                _adminLogger.Add(LogType.Chat, LogImpact.Low, $"Emote from {ToPrettyString(source):user}: {action}");
    }

    // ReSharper disable once InconsistentNaming
    private void SendLOOC(EntityUid source, ICommonSession player, string message, bool hideChat)
    {
        var name = FormattedMessage.EscapeText(Identity.Name(source, EntityManager));

        if (_adminManager.IsAdmin(player))
        {
            if (!_adminLoocEnabled) return;
        }
        else if (!_loocEnabled) return;

        // If crit player LOOC is disabled, don't send the message at all.
        if (!_critLoocEnabled && _mobStateSystem.IsCritical(source))
            return;

        var wrappedMessage = Loc.GetString("chat-manager-entity-looc-wrap-message",
            ("entityName", name),
            ("message", FormattedMessage.EscapeText(message)));

        SendInVoiceRange(ChatChannel.LOOC, message, wrappedMessage, source, hideChat ? ChatTransmitRange.HideChat : ChatTransmitRange.Normal, player.UserId);
        _adminLogger.Add(LogType.Chat, LogImpact.Low, $"LOOC from {player:Player}: {message}");
    }

    private void SendDeadChat(EntityUid source, ICommonSession player, string message, bool hideChat)
    {
        var clients = GetDeadChatClients();
        var playerName = Name(source);
        string wrappedMessage;
        if (_adminManager.IsAdmin(player))
        {
            wrappedMessage = Loc.GetString("chat-manager-send-admin-dead-chat-wrap-message",
                ("adminChannelName", Loc.GetString("chat-manager-admin-channel-name")),
                ("userName", player.Channel.UserName),
                ("message", FormattedMessage.EscapeText(message)));
            _adminLogger.Add(LogType.Chat, LogImpact.Low, $"Admin dead chat from {player:Player}: {message}");
        }
        else
        {
            wrappedMessage = Loc.GetString("chat-manager-send-dead-chat-wrap-message",
                ("deadChannelName", Loc.GetString("chat-manager-dead-channel-name")),
                ("playerName", (playerName)),
                ("message", FormattedMessage.EscapeText(message)));
            _adminLogger.Add(LogType.Chat, LogImpact.Low, $"Dead chat from {player:Player}: {message}");
        }

        _chatManager.ChatMessageToMany(ChatChannel.Dead, message, wrappedMessage, source, hideChat, true, clients.ToList(), author: player.UserId);
    }
    #endregion

    #region Utility

    private enum MessageRangeCheckResult
    {
        Disallowed,
        HideChat,
        Full
    }

    /// <summary>
    ///     If hideChat should be set as far as replays are concerned.
    /// </summary>
    private bool MessageRangeHideChatForReplay(ChatTransmitRange range)
    {
        return range == ChatTransmitRange.HideChat;
    }

    /// <summary>
    ///     Checks if a target as returned from GetRecipients should receive the message.
    ///     Keep in mind data.Range is -1 for out of range observers.
    /// </summary>
    private MessageRangeCheckResult MessageRangeCheck(ICommonSession session, ICChatRecipientData data, ChatTransmitRange range)
    {
        var initialResult = MessageRangeCheckResult.Full;
        switch (range)
        {
            case ChatTransmitRange.Normal:
                initialResult = MessageRangeCheckResult.Full;
                break;
            case ChatTransmitRange.GhostRangeLimit:
                initialResult = (data.Observer && data.Range < 0 && !_adminManager.IsAdmin(session)) ? MessageRangeCheckResult.HideChat : MessageRangeCheckResult.Full;
                break;
            case ChatTransmitRange.HideChat:
                initialResult = MessageRangeCheckResult.HideChat;
                break;
            case ChatTransmitRange.NoGhosts:
                initialResult = (data.Observer && !_adminManager.IsAdmin(session)) ? MessageRangeCheckResult.Disallowed : MessageRangeCheckResult.Full;
                break;
        }
        var insistHideChat = data.HideChatOverride ?? false;
        var insistNoHideChat = !(data.HideChatOverride ?? true);
        if (insistHideChat && initialResult == MessageRangeCheckResult.Full)
            return MessageRangeCheckResult.HideChat;
        if (insistNoHideChat && initialResult == MessageRangeCheckResult.HideChat)
            return MessageRangeCheckResult.Full;
        return initialResult;
    }

    /// <summary>
    ///     Sends a chat message to the given players in range of the source entity.
    /// </summary>
    private void SendInVoiceRange(ChatChannel channel, string message, string wrappedMessage, EntityUid source, ChatTransmitRange range, NetUserId? author = null)
    {
        foreach (var (session, data) in GetRecipients(source, VoiceRange))
        {
            var entRange = MessageRangeCheck(session, data, range);
            if (entRange == MessageRangeCheckResult.Disallowed)
                continue;
            var entHideChat = entRange == MessageRangeCheckResult.HideChat;
            _chatManager.ChatMessageToOne(channel, message, wrappedMessage, source, entHideChat, session.Channel, author: author);
        }

        _replay.RecordServerMessage(new ChatMessage(channel, message, wrappedMessage, GetNetEntity(source), null, MessageRangeHideChatForReplay(range)));
    }

    /// <summary>
    ///     Returns true if the given player is 'allowed' to send the given message, false otherwise.
    /// </summary>
    private bool CanSendInGame(string message, IConsoleShell? shell = null, ICommonSession? player = null)
    {
        // Non-players don't have to worry about these restrictions.
        if (player == null)
            return true;

        var mindContainerComponent = player.ContentData()?.Mind;

        if (mindContainerComponent == null)
        {
            shell?.WriteError("You don't have a mind!");
            return false;
        }

        if (player.AttachedEntity is not { Valid: true } _)
        {
            shell?.WriteError("You don't have an entity!");
            return false;
        }

        return !_chatManager.MessageCharacterLimit(player, message);
    }

    // ReSharper disable once InconsistentNaming
    private string SanitizeInGameICMessage(EntityUid source, string message, out string? emoteStr, bool capitalize = true, bool punctuate = false, bool capitalizeTheWordI = true)
    {
        var newMessage = message.Trim();
        newMessage = SanitizeMessageReplaceWords(source, newMessage);

        if (capitalize)
            newMessage = SanitizeMessageCapital(newMessage);
        if (capitalizeTheWordI)
            newMessage = SanitizeMessageCapitalizeTheWordI(newMessage, "i");
        if (punctuate)
            newMessage = SanitizeMessagePeriod(newMessage);

        _sanitizer.TrySanitizeOutSmilies(newMessage, source, out newMessage, out emoteStr);

        return newMessage;
    }

    private string SanitizeInGameOOCMessage(string message)
    {
        var newMessage = message.Trim();
        newMessage = FormattedMessage.EscapeText(newMessage);

        return newMessage;
    }

    public string TransformSpeech(EntityUid sender, string message)
    {
        var ev = new TransformSpeechEvent(sender, message);
        RaiseLocalEvent(ev);

        return ev.Message;
    }

    public bool CheckIgnoreSpeechBlocker(EntityUid sender, bool ignoreBlocker)
    {
        if (ignoreBlocker)
            return ignoreBlocker;

        var ev = new CheckIgnoreSpeechBlockerEvent(sender, ignoreBlocker);
        RaiseLocalEvent(sender, ev, true);

        return ev.IgnoreBlocker;
    }

    private IEnumerable<INetChannel> GetDeadChatClients()
    {
        return Filter.Empty()
            .AddWhereAttachedEntity(HasComp<GhostComponent>)
            .Recipients
            .Union(_adminManager.ActiveAdmins)
            .Select(p => p.Channel);
    }

    private string SanitizeMessagePeriod(string message)
    {
        if (string.IsNullOrEmpty(message))
            return message;
        // Adds a period if the last character is a letter.
        if (char.IsLetter(message[^1]))
            message += ".";
        return message;
    }

    [ValidatePrototypeId<ReplacementAccentPrototype>]
    public const string ChatSanitize_Accent = "chatsanitize";

    public string SanitizeMessageReplaceWords(EntityUid source, string message)
    {
        if (string.IsNullOrEmpty(message)) return message;

        var msg = message;

        msg = _wordreplacement.ApplyReplacements(msg, ChatSanitize_Accent);
        msg = _cmChat.SanitizeMessageReplaceWords(source, msg);

        return msg;
    }

    /// <summary>
    ///     Returns list of players and ranges for all players withing some range. Also returns observers with a range of -1.
    /// </summary>
    private Dictionary<ICommonSession, ICChatRecipientData> GetRecipients(EntityUid source, float voiceGetRange)
    {
        // TODO proper speech occlusion

        var recipients = new Dictionary<ICommonSession, ICChatRecipientData>();
        var ghostHearing = GetEntityQuery<GhostHearingComponent>();
        var xforms = GetEntityQuery<TransformComponent>();

        var transformSource = xforms.GetComponent(source);
        var sourceMapId = transformSource.MapID;
        var sourceCoords = transformSource.Coordinates;

        foreach (var player in _playerManager.Sessions)
        {
            if (player.AttachedEntity is not { Valid: true } playerEntity)
                continue;

            var transformEntity = xforms.GetComponent(playerEntity);

            if (transformEntity.MapID != sourceMapId)
                continue;

            var observer = ghostHearing.HasComponent(playerEntity);

            // even if they are a ghost hearer, in some situations we still need the range
            if (sourceCoords.TryDistance(EntityManager, transformEntity.Coordinates, out var distance) && distance < voiceGetRange)
            {
                recipients.Add(player, new ICChatRecipientData(distance, observer));
                continue;
            }

            if (observer)
                recipients.Add(player, new ICChatRecipientData(-1, true));
        }

<<<<<<< HEAD
        RaiseLocalEvent(new ExpandICChatRecipientstEvent(source, voiceGetRange, recipients));

        var ev = new ChatMessageAfterGetRecipients(recipients);
        RaiseLocalEvent(source, ref ev);
=======
        RaiseLocalEvent(new ExpandICChatRecipientsEvent(source, voiceGetRange, recipients));
>>>>>>> 7ba26f45
        return recipients;
    }

    public readonly record struct ICChatRecipientData(float Range, bool Observer, bool? HideChatOverride = null)
    {
    }

    private string ObfuscateMessageReadability(string message, float chance)
    {
        var modifiedMessage = new StringBuilder(message);

        for (var i = 0; i < message.Length; i++)
        {
            if (char.IsWhiteSpace((modifiedMessage[i])))
            {
                continue;
            }

            if (_random.Prob(1 - chance))
            {
                modifiedMessage[i] = '~';
            }
        }

        return modifiedMessage.ToString();
    }

    public string BuildGibberishString(IReadOnlyList<char> charOptions, int length)
    {
        var sb = new StringBuilder();
        for (var i = 0; i < length; i++)
        {
            sb.Append(_random.Pick(charOptions));
        }
        return sb.ToString();
    }

    #endregion
}

/// <summary>
///     This event is raised before chat messages are sent out to clients. This enables some systems to send the chat
///     messages to otherwise out-of view entities (e.g. for multiple viewports from cameras).
/// </summary>
public record ExpandICChatRecipientsEvent(EntityUid Source, float VoiceRange, Dictionary<ICommonSession, ChatSystem.ICChatRecipientData> Recipients)
{
}

public sealed class TransformSpeakerNameEvent : EntityEventArgs
{
    public EntityUid Sender;
    public string Name;
    public string? SpeechVerb;

    public TransformSpeakerNameEvent(EntityUid sender, string name, string? speechVerb = null)
    {
        Sender = sender;
        Name = name;
        SpeechVerb = speechVerb;
    }
}

/// <summary>
///     Raised broadcast in order to transform speech.transmit
/// </summary>
public sealed class TransformSpeechEvent : EntityEventArgs
{
    public EntityUid Sender;
    public string Message;

    public TransformSpeechEvent(EntityUid sender, string message)
    {
        Sender = sender;
        Message = message;
    }
}

public sealed class CheckIgnoreSpeechBlockerEvent : EntityEventArgs
{
    public EntityUid Sender;
    public bool IgnoreBlocker;

    public CheckIgnoreSpeechBlockerEvent(EntityUid sender, bool ignoreBlocker)
    {
        Sender = sender;
        IgnoreBlocker = ignoreBlocker;
    }
}

/// <summary>
///     Raised on an entity when it speaks, either through 'say' or 'whisper'.
/// </summary>
public sealed class EntitySpokeEvent : EntityEventArgs
{
    public readonly EntityUid Source;
    public readonly string Message;
    public readonly string? ObfuscatedMessage; // not null if this was a whisper

    /// <summary>
    ///     If the entity was trying to speak into a radio, this was the channel they were trying to access. If a radio
    ///     message gets sent on this channel, this should be set to null to prevent duplicate messages.
    /// </summary>
    public RadioChannelPrototype? Channel;

    public EntitySpokeEvent(EntityUid source, string message, RadioChannelPrototype? channel, string? obfuscatedMessage)
    {
        Source = source;
        Message = message;
        Channel = channel;
        ObfuscatedMessage = obfuscatedMessage;
    }
}

/// <summary>
///     InGame IC chat is for chat that is specifically ingame (not lobby) but is also in character, i.e. speaking.
/// </summary>
// ReSharper disable once InconsistentNaming
public enum InGameICChatType : byte
{
    Speak,
    Emote,
    Whisper
}

/// <summary>
///     InGame OOC chat is for chat that is specifically ingame (not lobby) but is OOC, like deadchat or LOOC.
/// </summary>
public enum InGameOOCChatType : byte
{
    Looc,
    Dead
}

/// <summary>
///     Controls transmission of chat.
/// </summary>
public enum ChatTransmitRange : byte
{
    /// Acts normal, ghosts can hear across the map, etc.
    Normal,
    /// Normal but ghosts are still range-limited.
    GhostRangeLimit,
    /// Hidden from the chat window.
    HideChat,
    /// Ghosts can't hear or see it at all. Regular players can if in-range.
    NoGhosts
}<|MERGE_RESOLUTION|>--- conflicted
+++ resolved
@@ -59,11 +59,8 @@
     [Dependency] private readonly SharedAudioSystem _audio = default!;
     [Dependency] private readonly SharedInteractionSystem _interactionSystem = default!;
     [Dependency] private readonly ReplacementAccentSystem _wordreplacement = default!;
-<<<<<<< HEAD
+    [Dependency] private readonly EntityWhitelistSystem _whitelistSystem = default!;
     [Dependency] private readonly CMChatSystem _cmChat = default!;
-=======
-    [Dependency] private readonly EntityWhitelistSystem _whitelistSystem = default!;
->>>>>>> 7ba26f45
 
     public const int VoiceRange = 10; // how far voice goes in world units
     public const int WhisperClearRange = 2; // how far whisper goes while still being understandable, in world units
@@ -830,14 +827,10 @@
                 recipients.Add(player, new ICChatRecipientData(-1, true));
         }
 
-<<<<<<< HEAD
-        RaiseLocalEvent(new ExpandICChatRecipientstEvent(source, voiceGetRange, recipients));
+        RaiseLocalEvent(new ExpandICChatRecipientsEvent(source, voiceGetRange, recipients));
 
         var ev = new ChatMessageAfterGetRecipients(recipients);
         RaiseLocalEvent(source, ref ev);
-=======
-        RaiseLocalEvent(new ExpandICChatRecipientsEvent(source, voiceGetRange, recipients));
->>>>>>> 7ba26f45
         return recipients;
     }
 
