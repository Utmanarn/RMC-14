using System.Globalization;
using System.Linq;
using System.Text;
using Content.Server._CM14.Chat.Chat;
using Content.Server.Administration.Logs;
using Content.Server.Administration.Managers;
using Content.Server.Chat.Managers;
using Content.Server.Examine;
using Content.Server.GameTicking;
using Content.Server.Speech.Components;
using Content.Server.Speech.EntitySystems;
using Content.Server.Station.Components;
using Content.Server.Station.Systems;
using Content.Shared.ActionBlocker;
using Content.Shared.Administration;
using Content.Shared.CCVar;
using Content.Shared.Chat;
using Content.Shared.Database;
using Content.Shared.Examine;
using Content.Shared.Ghost;
using Content.Shared.IdentityManagement;
using Content.Shared.Interaction;
using Content.Shared.Mobs.Systems;
using Content.Shared.Players;
using Content.Shared.Radio;
using Content.Shared.Speech;
using Content.Shared.Whitelist;
using Robust.Server.Player;
using Robust.Shared.Audio;
using Robust.Shared.Audio.Systems;
using Robust.Shared.Configuration;
using Robust.Shared.Console;
using Robust.Shared.Network;
using Robust.Shared.Player;
using Robust.Shared.Prototypes;
using Robust.Shared.Random;
using Robust.Shared.Replays;
using Robust.Shared.Utility;

namespace Content.Server.Chat.Systems;

// TODO refactor whatever active warzone this class and chatmanager have become
/// <summary>
///     ChatSystem is responsible for in-simulation chat handling, such as whispering, speaking, emoting, etc.
///     ChatSystem depends on ChatManager to actually send the messages.
/// </summary>
public sealed partial class ChatSystem : SharedChatSystem
{
    [Dependency] private readonly IReplayRecordingManager _replay = default!;
    [Dependency] private readonly IConfigurationManager _configurationManager = default!;
    [Dependency] private readonly IChatManager _chatManager = default!;
    [Dependency] private readonly IChatSanitizationManager _sanitizer = default!;
    [Dependency] private readonly IAdminManager _adminManager = default!;
    [Dependency] private readonly IPlayerManager _playerManager = default!;
    [Dependency] private readonly IPrototypeManager _prototypeManager = default!;
    [Dependency] private readonly IRobustRandom _random = default!;
    [Dependency] private readonly IAdminLogManager _adminLogger = default!;
    [Dependency] private readonly ActionBlockerSystem _actionBlocker = default!;
    [Dependency] private readonly StationSystem _stationSystem = default!;
    [Dependency] private readonly MobStateSystem _mobStateSystem = default!;
    [Dependency] private readonly SharedAudioSystem _audio = default!;
    [Dependency] private readonly SharedInteractionSystem _interactionSystem = default!;
    [Dependency] private readonly ReplacementAccentSystem _wordreplacement = default!;
    [Dependency] private readonly EntityWhitelistSystem _whitelistSystem = default!;
<<<<<<< HEAD
    [Dependency] private readonly CMChatSystem _cmChat = default!;
=======
    [Dependency] private readonly ExamineSystemShared _examineSystem = default!;
>>>>>>> b714210e

    public const int VoiceRange = 10; // how far voice goes in world units
    public const int WhisperClearRange = 2; // how far whisper goes while still being understandable, in world units
    public const int WhisperMuffledRange = 5; // how far whisper goes at all, in world units
    public const string DefaultAnnouncementSound = "/Audio/Announcements/announce.ogg";

    private bool _loocEnabled = true;
    private bool _deadLoocEnabled;
    private bool _critLoocEnabled;
    private readonly bool _adminLoocEnabled = true;

    public override void Initialize()
    {
        base.Initialize();
        CacheEmotes();
        Subs.CVar(_configurationManager, CCVars.LoocEnabled, OnLoocEnabledChanged, true);
        Subs.CVar(_configurationManager, CCVars.DeadLoocEnabled, OnDeadLoocEnabledChanged, true);
        Subs.CVar(_configurationManager, CCVars.CritLoocEnabled, OnCritLoocEnabledChanged, true);

        SubscribeLocalEvent<GameRunLevelChangedEvent>(OnGameChange);
    }

    private void OnLoocEnabledChanged(bool val)
    {
        if (_loocEnabled == val) return;

        _loocEnabled = val;
        _chatManager.DispatchServerAnnouncement(
            Loc.GetString(val ? "chat-manager-looc-chat-enabled-message" : "chat-manager-looc-chat-disabled-message"));
    }

    private void OnDeadLoocEnabledChanged(bool val)
    {
        if (_deadLoocEnabled == val) return;

        _deadLoocEnabled = val;
        _chatManager.DispatchServerAnnouncement(
            Loc.GetString(val ? "chat-manager-dead-looc-chat-enabled-message" : "chat-manager-dead-looc-chat-disabled-message"));
    }

    private void OnCritLoocEnabledChanged(bool val)
    {
        if (_critLoocEnabled == val)
            return;

        _critLoocEnabled = val;
        _chatManager.DispatchServerAnnouncement(
            Loc.GetString(val ? "chat-manager-crit-looc-chat-enabled-message" : "chat-manager-crit-looc-chat-disabled-message"));
    }

    private void OnGameChange(GameRunLevelChangedEvent ev)
    {
        switch (ev.New)
        {
            case GameRunLevel.InRound:
                if (!_configurationManager.GetCVar(CCVars.OocEnableDuringRound))
                    _configurationManager.SetCVar(CCVars.OocEnabled, false);
                break;
            case GameRunLevel.PostRound:
                if (!_configurationManager.GetCVar(CCVars.OocEnableDuringRound))
                    _configurationManager.SetCVar(CCVars.OocEnabled, true);
                break;
        }
    }

    /// <summary>
    ///     Sends an in-character chat message to relevant clients.
    /// </summary>
    /// <param name="source">The entity that is speaking</param>
    /// <param name="message">The message being spoken or emoted</param>
    /// <param name="desiredType">The chat type</param>
    /// <param name="hideChat">Whether or not this message should appear in the chat window</param>
    /// <param name="hideLog">Whether or not this message should appear in the adminlog window</param>
    /// <param name="shell"></param>
    /// <param name="player">The player doing the speaking</param>
    /// <param name="nameOverride">The name to use for the speaking entity. Usually this should just be modified via <see cref="TransformSpeakerNameEvent"/>. If this is set, the event will not get raised.</param>
    public void TrySendInGameICMessage(
        EntityUid source,
        string message,
        InGameICChatType desiredType,
        bool hideChat, bool hideLog = false,
        IConsoleShell? shell = null,
        ICommonSession? player = null, string? nameOverride = null,
        bool checkRadioPrefix = true,
        bool ignoreActionBlocker = false)
    {
        TrySendInGameICMessage(source, message, desiredType, hideChat ? ChatTransmitRange.HideChat : ChatTransmitRange.Normal, hideLog, shell, player, nameOverride, checkRadioPrefix, ignoreActionBlocker);
    }

    /// <summary>
    ///     Sends an in-character chat message to relevant clients.
    /// </summary>
    /// <param name="source">The entity that is speaking</param>
    /// <param name="message">The message being spoken or emoted</param>
    /// <param name="desiredType">The chat type</param>
    /// <param name="range">Conceptual range of transmission, if it shows in the chat window, if it shows to far-away ghosts or ghosts at all...</param>
    /// <param name="shell"></param>
    /// <param name="player">The player doing the speaking</param>
    /// <param name="nameOverride">The name to use for the speaking entity. Usually this should just be modified via <see cref="TransformSpeakerNameEvent"/>. If this is set, the event will not get raised.</param>
    /// <param name="ignoreActionBlocker">If set to true, action blocker will not be considered for whether an entity can send this message.</param>
    public void TrySendInGameICMessage(
        EntityUid source,
        string message,
        InGameICChatType desiredType,
        ChatTransmitRange range,
        bool hideLog = false,
        IConsoleShell? shell = null,
        ICommonSession? player = null,
        string? nameOverride = null,
        bool checkRadioPrefix = true,
        bool ignoreActionBlocker = false
        )
    {
        if (HasComp<GhostComponent>(source))
        {
            // Ghosts can only send dead chat messages, so we'll forward it to InGame OOC.
            TrySendInGameOOCMessage(source, message, InGameOOCChatType.Dead, range == ChatTransmitRange.HideChat, shell, player);
            return;
        }

        if (player != null && !_chatManager.HandleRateLimit(player))
            return;

        // Sus
        if (player?.AttachedEntity is { Valid: true } entity && source != entity)
        {
            return;
        }

        if (!CanSendInGame(message, shell, player))
            return;

        ignoreActionBlocker = CheckIgnoreSpeechBlocker(source, ignoreActionBlocker);

        // this method is a disaster
        // every second i have to spend working with this code is fucking agony
        // scientists have to wonder how any of this was merged
        // coding any game admin feature that involves chat code is pure torture
        // changing even 10 lines of code feels like waterboarding myself
        // and i dont feel like vibe checking 50 code paths
        // so we set this here
        // todo free me from chat code
        if (player != null)
        {
            _chatManager.EnsurePlayer(player.UserId).AddEntity(GetNetEntity(source));
        }

        if (desiredType == InGameICChatType.Speak && message.StartsWith(LocalPrefix))
        {
            // prevent radios and remove prefix.
            checkRadioPrefix = false;
            message = message[1..];
        }

        bool shouldCapitalize = (desiredType != InGameICChatType.Emote);
        bool shouldPunctuate = _configurationManager.GetCVar(CCVars.ChatPunctuation);
        // Capitalizing the word I only happens in English, so we check language here
        bool shouldCapitalizeTheWordI = (!CultureInfo.CurrentCulture.IsNeutralCulture && CultureInfo.CurrentCulture.Parent.Name == "en")
            || (CultureInfo.CurrentCulture.IsNeutralCulture && CultureInfo.CurrentCulture.Name == "en");

        message = SanitizeInGameICMessage(source, message, out var emoteStr, shouldCapitalize, shouldPunctuate, shouldCapitalizeTheWordI);

        // Was there an emote in the message? If so, send it.
        if (player != null && emoteStr != message && emoteStr != null)
        {
            SendEntityEmote(source, emoteStr, range, nameOverride, ignoreActionBlocker);
        }

        // This can happen if the entire string is sanitized out.
        if (string.IsNullOrEmpty(message))
            return;

        // This message may have a radio prefix, and should then be whispered to the resolved radio channel
        if (checkRadioPrefix)
        {
            if (TryProccessRadioMessage(source, message, out var modMessage, out var channel))
            {
                SendEntityWhisper(source, modMessage, range, channel, nameOverride, hideLog, ignoreActionBlocker);
                return;
            }
        }

        // Otherwise, send whatever type.
        switch (desiredType)
        {
            case InGameICChatType.Speak:
                SendEntitySpeak(source, message, range, nameOverride, hideLog, ignoreActionBlocker);
                break;
            case InGameICChatType.Whisper:
                SendEntityWhisper(source, message, range, null, nameOverride, hideLog, ignoreActionBlocker);
                break;
            case InGameICChatType.Emote:
                SendEntityEmote(source, message, range, nameOverride, hideLog: hideLog, ignoreActionBlocker: ignoreActionBlocker);
                break;
        }
    }

    public void TrySendInGameOOCMessage(
        EntityUid source,
        string message,
        InGameOOCChatType type,
        bool hideChat,
        IConsoleShell? shell = null,
        ICommonSession? player = null
        )
    {
        if (!CanSendInGame(message, shell, player))
            return;

        if (player != null && !_chatManager.HandleRateLimit(player))
            return;

        // It doesn't make any sense for a non-player to send in-game OOC messages, whereas non-players may be sending
        // in-game IC messages.
        if (player?.AttachedEntity is not { Valid: true } entity || source != entity)
            return;

        message = SanitizeInGameOOCMessage(message);

        var sendType = type;
        // If dead player LOOC is disabled, unless you are an admin with Moderator perms, send dead messages to dead chat
        if ((_adminManager.IsAdmin(player) && _adminManager.HasAdminFlag(player, AdminFlags.Moderator)) // Override if admin
            || _deadLoocEnabled
            || (!HasComp<GhostComponent>(source) && !_mobStateSystem.IsDead(source))) // Check that player is not dead
        {
        }
        else
            sendType = InGameOOCChatType.Dead;

        // If crit player LOOC is disabled, don't send the message at all.
        if (!_critLoocEnabled && _mobStateSystem.IsCritical(source))
            return;

        switch (sendType)
        {
            case InGameOOCChatType.Dead:
                SendDeadChat(source, player, message, hideChat);
                break;
            case InGameOOCChatType.Looc:
                SendLOOC(source, player, message, hideChat);
                break;
        }
    }

    #region Announcements

    /// <summary>
    /// Dispatches an announcement to all.
    /// </summary>
    /// <param name="message">The contents of the message</param>
    /// <param name="sender">The sender (Communications Console in Communications Console Announcement)</param>
    /// <param name="playSound">Play the announcement sound</param>
    /// <param name="colorOverride">Optional color for the announcement message</param>
    public void DispatchGlobalAnnouncement(
        string message,
        string sender = "Central Command",
        bool playSound = true,
        SoundSpecifier? announcementSound = null,
        Color? colorOverride = null
        )
    {
        var wrappedMessage = Loc.GetString("chat-manager-sender-announcement-wrap-message", ("sender", sender), ("message", FormattedMessage.EscapeText(message)));
        _chatManager.ChatMessageToAll(ChatChannel.Radio, message, wrappedMessage, default, false, true, colorOverride);
        if (playSound)
        {
            _audio.PlayGlobal(announcementSound?.GetSound() ?? DefaultAnnouncementSound, Filter.Broadcast(), true, AudioParams.Default.WithVolume(-2f));
        }
        _adminLogger.Add(LogType.Chat, LogImpact.Low, $"Global station announcement from {sender}: {message}");
    }

    /// <summary>
    /// Dispatches an announcement on a specific station
    /// </summary>
    /// <param name="source">The entity making the announcement (used to determine the station)</param>
    /// <param name="message">The contents of the message</param>
    /// <param name="sender">The sender (Communications Console in Communications Console Announcement)</param>
    /// <param name="playDefaultSound">Play the announcement sound</param>
    /// <param name="colorOverride">Optional color for the announcement message</param>
    public void DispatchStationAnnouncement(
        EntityUid source,
        string message,
        string sender = "Central Command",
        bool playDefaultSound = true,
        SoundSpecifier? announcementSound = null,
        Color? colorOverride = null)
    {
        var wrappedMessage = Loc.GetString("chat-manager-sender-announcement-wrap-message", ("sender", sender), ("message", FormattedMessage.EscapeText(message)));
        var station = _stationSystem.GetOwningStation(source);

        if (station == null)
        {
            // you can't make a station announcement without a station
            return;
        }

        if (!EntityManager.TryGetComponent<StationDataComponent>(station, out var stationDataComp)) return;

        var filter = _stationSystem.GetInStation(stationDataComp);

        _chatManager.ChatMessageToManyFiltered(filter, ChatChannel.Radio, message, wrappedMessage, source, false, true, colorOverride);

        if (playDefaultSound)
        {
            _audio.PlayGlobal(announcementSound?.GetSound() ?? DefaultAnnouncementSound, filter, true, AudioParams.Default.WithVolume(-2f));
        }

        _adminLogger.Add(LogType.Chat, LogImpact.Low, $"Station Announcement on {station} from {sender}: {message}");
    }

    #endregion

    #region Private API

    private void SendEntitySpeak(
        EntityUid source,
        string originalMessage,
        ChatTransmitRange range,
        string? nameOverride,
        bool hideLog = false,
        bool ignoreActionBlocker = false
        )
    {
        if (!_actionBlocker.CanSpeak(source) && !ignoreActionBlocker)
            return;

        var message = TransformSpeech(source, originalMessage);

        if (message.Length == 0)
            return;

        var speech = GetSpeechVerb(source, message);

        // get the entity's apparent name (if no override provided).
        string name;
        if (nameOverride != null)
        {
            name = nameOverride;
        }
        else
        {
            var nameEv = new TransformSpeakerNameEvent(source, Name(source));
            RaiseLocalEvent(source, nameEv);
            name = nameEv.Name;
            // Check for a speech verb override
            if (nameEv.SpeechVerb != null && _prototypeManager.TryIndex<SpeechVerbPrototype>(nameEv.SpeechVerb, out var proto))
                speech = proto;
        }

        name = FormattedMessage.EscapeText(name);

        var wrappedMessage = Loc.GetString(speech.Bold ? "chat-manager-entity-say-bold-wrap-message" : "chat-manager-entity-say-wrap-message",
            ("entityName", name),
            ("verb", Loc.GetString(_random.Pick(speech.SpeechVerbStrings))),
            ("fontType", speech.FontId),
            ("fontSize", speech.FontSize),
            ("message", FormattedMessage.EscapeText(message)));

        SendInVoiceRange(ChatChannel.Local, message, wrappedMessage, source, range);

        var ev = new EntitySpokeEvent(source, message, null, null);
        RaiseLocalEvent(source, ev, true);

        // To avoid logging any messages sent by entities that are not players, like vendors, cloning, etc.
        // Also doesn't log if hideLog is true.
        if (!HasComp<ActorComponent>(source) || hideLog)
            return;

        if (originalMessage == message)
        {
            if (name != Name(source))
                _adminLogger.Add(LogType.Chat, LogImpact.Low, $"Say from {ToPrettyString(source):user} as {name}: {originalMessage}.");
            else
                _adminLogger.Add(LogType.Chat, LogImpact.Low, $"Say from {ToPrettyString(source):user}: {originalMessage}.");
        }
        else
        {
            if (name != Name(source))
                _adminLogger.Add(LogType.Chat, LogImpact.Low,
                    $"Say from {ToPrettyString(source):user} as {name}, original: {originalMessage}, transformed: {message}.");
            else
                _adminLogger.Add(LogType.Chat, LogImpact.Low,
                    $"Say from {ToPrettyString(source):user}, original: {originalMessage}, transformed: {message}.");
        }
    }

    private void SendEntityWhisper(
        EntityUid source,
        string originalMessage,
        ChatTransmitRange range,
        RadioChannelPrototype? channel,
        string? nameOverride,
        bool hideLog = false,
        bool ignoreActionBlocker = false
        )
    {
        if (!_actionBlocker.CanSpeak(source) && !ignoreActionBlocker)
            return;

        var message = TransformSpeech(source, FormattedMessage.RemoveMarkup(originalMessage));
        if (message.Length == 0)
            return;

        var obfuscatedMessage = ObfuscateMessageReadability(message, 0.2f);

        // get the entity's name by visual identity (if no override provided).
        string nameIdentity = FormattedMessage.EscapeText(nameOverride ?? Identity.Name(source, EntityManager));
        // get the entity's name by voice (if no override provided).
        string name;
        if (nameOverride != null)
        {
            name = nameOverride;
        }
        else
        {
            var nameEv = new TransformSpeakerNameEvent(source, Name(source));
            RaiseLocalEvent(source, nameEv);
            name = nameEv.Name;
        }
        name = FormattedMessage.EscapeText(name);

        var wrappedMessage = Loc.GetString("chat-manager-entity-whisper-wrap-message",
            ("entityName", name), ("message", FormattedMessage.EscapeText(message)));

        var wrappedobfuscatedMessage = Loc.GetString("chat-manager-entity-whisper-wrap-message",
            ("entityName", nameIdentity), ("message", FormattedMessage.EscapeText(obfuscatedMessage)));

        var wrappedUnknownMessage = Loc.GetString("chat-manager-entity-whisper-unknown-wrap-message",
            ("message", FormattedMessage.EscapeText(obfuscatedMessage)));


        foreach (var (session, data) in GetRecipients(source, WhisperMuffledRange))
        {
            EntityUid listener;

            if (session.AttachedEntity is not { Valid: true } playerEntity)
                continue;
            listener = session.AttachedEntity.Value;

            if (MessageRangeCheck(session, data, range) != MessageRangeCheckResult.Full)
                continue; // Won't get logged to chat, and ghosts are too far away to see the pop-up, so we just won't send it to them.

            if (data.Range <= WhisperClearRange)
                _chatManager.ChatMessageToOne(ChatChannel.Whisper, message, wrappedMessage, source, false, session.Channel);
            //If listener is too far, they only hear fragments of the message
            else if (_examineSystem.InRangeUnOccluded(source, listener, WhisperMuffledRange))
                _chatManager.ChatMessageToOne(ChatChannel.Whisper, obfuscatedMessage, wrappedobfuscatedMessage, source, false, session.Channel);
            //If listener is too far and has no line of sight, they can't identify the whisperer's identity
            else
                _chatManager.ChatMessageToOne(ChatChannel.Whisper, obfuscatedMessage, wrappedUnknownMessage, source, false, session.Channel);
        }

        _replay.RecordServerMessage(new ChatMessage(ChatChannel.Whisper, message, wrappedMessage, GetNetEntity(source), null, MessageRangeHideChatForReplay(range)));

        var ev = new EntitySpokeEvent(source, message, channel, obfuscatedMessage);
        RaiseLocalEvent(source, ev, true);
        if (!hideLog)
            if (originalMessage == message)
            {
                if (name != Name(source))
                    _adminLogger.Add(LogType.Chat, LogImpact.Low, $"Whisper from {ToPrettyString(source):user} as {name}: {originalMessage}.");
                else
                    _adminLogger.Add(LogType.Chat, LogImpact.Low, $"Whisper from {ToPrettyString(source):user}: {originalMessage}.");
            }
            else
            {
                if (name != Name(source))
                    _adminLogger.Add(LogType.Chat, LogImpact.Low,
                    $"Whisper from {ToPrettyString(source):user} as {name}, original: {originalMessage}, transformed: {message}.");
                else
                    _adminLogger.Add(LogType.Chat, LogImpact.Low,
                    $"Whisper from {ToPrettyString(source):user}, original: {originalMessage}, transformed: {message}.");
            }
    }

    private void SendEntityEmote(
        EntityUid source,
        string action,
        ChatTransmitRange range,
        string? nameOverride,
        bool hideLog = false,
        bool checkEmote = true,
        bool ignoreActionBlocker = false,
        NetUserId? author = null
        )
    {
        if (!_actionBlocker.CanEmote(source) && !ignoreActionBlocker)
            return;

        // get the entity's apparent name (if no override provided).
        var ent = Identity.Entity(source, EntityManager);
        string name = FormattedMessage.EscapeText(nameOverride ?? Name(ent));

        // Emotes use Identity.Name, since it doesn't actually involve your voice at all.
        var wrappedMessage = Loc.GetString("chat-manager-entity-me-wrap-message",
            ("entityName", name),
            ("entity", ent),
            ("message", FormattedMessage.RemoveMarkup(action)));

        if (checkEmote)
            TryEmoteChatInput(source, action);
        SendInVoiceRange(ChatChannel.Emotes, action, wrappedMessage, source, range, author);
        if (!hideLog)
            if (name != Name(source))
                _adminLogger.Add(LogType.Chat, LogImpact.Low, $"Emote from {ToPrettyString(source):user} as {name}: {action}");
            else
                _adminLogger.Add(LogType.Chat, LogImpact.Low, $"Emote from {ToPrettyString(source):user}: {action}");
    }

    // ReSharper disable once InconsistentNaming
    private void SendLOOC(EntityUid source, ICommonSession player, string message, bool hideChat)
    {
        var name = FormattedMessage.EscapeText(Identity.Name(source, EntityManager));

        if (_adminManager.IsAdmin(player))
        {
            if (!_adminLoocEnabled) return;
        }
        else if (!_loocEnabled) return;

        // If crit player LOOC is disabled, don't send the message at all.
        if (!_critLoocEnabled && _mobStateSystem.IsCritical(source))
            return;

        var wrappedMessage = Loc.GetString("chat-manager-entity-looc-wrap-message",
            ("entityName", name),
            ("message", FormattedMessage.EscapeText(message)));

        SendInVoiceRange(ChatChannel.LOOC, message, wrappedMessage, source, hideChat ? ChatTransmitRange.HideChat : ChatTransmitRange.Normal, player.UserId);
        _adminLogger.Add(LogType.Chat, LogImpact.Low, $"LOOC from {player:Player}: {message}");
    }

    private void SendDeadChat(EntityUid source, ICommonSession player, string message, bool hideChat)
    {
        var clients = GetDeadChatClients();
        var playerName = Name(source);
        string wrappedMessage;
        if (_adminManager.IsAdmin(player))
        {
            wrappedMessage = Loc.GetString("chat-manager-send-admin-dead-chat-wrap-message",
                ("adminChannelName", Loc.GetString("chat-manager-admin-channel-name")),
                ("userName", player.Channel.UserName),
                ("message", FormattedMessage.EscapeText(message)));
            _adminLogger.Add(LogType.Chat, LogImpact.Low, $"Admin dead chat from {player:Player}: {message}");
        }
        else
        {
            wrappedMessage = Loc.GetString("chat-manager-send-dead-chat-wrap-message",
                ("deadChannelName", Loc.GetString("chat-manager-dead-channel-name")),
                ("playerName", (playerName)),
                ("message", FormattedMessage.EscapeText(message)));
            _adminLogger.Add(LogType.Chat, LogImpact.Low, $"Dead chat from {player:Player}: {message}");
        }

        _chatManager.ChatMessageToMany(ChatChannel.Dead, message, wrappedMessage, source, hideChat, true, clients.ToList(), author: player.UserId);
    }
    #endregion

    #region Utility

    private enum MessageRangeCheckResult
    {
        Disallowed,
        HideChat,
        Full
    }

    /// <summary>
    ///     If hideChat should be set as far as replays are concerned.
    /// </summary>
    private bool MessageRangeHideChatForReplay(ChatTransmitRange range)
    {
        return range == ChatTransmitRange.HideChat;
    }

    /// <summary>
    ///     Checks if a target as returned from GetRecipients should receive the message.
    ///     Keep in mind data.Range is -1 for out of range observers.
    /// </summary>
    private MessageRangeCheckResult MessageRangeCheck(ICommonSession session, ICChatRecipientData data, ChatTransmitRange range)
    {
        var initialResult = MessageRangeCheckResult.Full;
        switch (range)
        {
            case ChatTransmitRange.Normal:
                initialResult = MessageRangeCheckResult.Full;
                break;
            case ChatTransmitRange.GhostRangeLimit:
                initialResult = (data.Observer && data.Range < 0 && !_adminManager.IsAdmin(session)) ? MessageRangeCheckResult.HideChat : MessageRangeCheckResult.Full;
                break;
            case ChatTransmitRange.HideChat:
                initialResult = MessageRangeCheckResult.HideChat;
                break;
            case ChatTransmitRange.NoGhosts:
                initialResult = (data.Observer && !_adminManager.IsAdmin(session)) ? MessageRangeCheckResult.Disallowed : MessageRangeCheckResult.Full;
                break;
        }
        var insistHideChat = data.HideChatOverride ?? false;
        var insistNoHideChat = !(data.HideChatOverride ?? true);
        if (insistHideChat && initialResult == MessageRangeCheckResult.Full)
            return MessageRangeCheckResult.HideChat;
        if (insistNoHideChat && initialResult == MessageRangeCheckResult.HideChat)
            return MessageRangeCheckResult.Full;
        return initialResult;
    }

    /// <summary>
    ///     Sends a chat message to the given players in range of the source entity.
    /// </summary>
    private void SendInVoiceRange(ChatChannel channel, string message, string wrappedMessage, EntityUid source, ChatTransmitRange range, NetUserId? author = null)
    {
        foreach (var (session, data) in GetRecipients(source, VoiceRange))
        {
            var entRange = MessageRangeCheck(session, data, range);
            if (entRange == MessageRangeCheckResult.Disallowed)
                continue;
            var entHideChat = entRange == MessageRangeCheckResult.HideChat;
            _chatManager.ChatMessageToOne(channel, message, wrappedMessage, source, entHideChat, session.Channel, author: author);
        }

        _replay.RecordServerMessage(new ChatMessage(channel, message, wrappedMessage, GetNetEntity(source), null, MessageRangeHideChatForReplay(range)));
    }

    /// <summary>
    ///     Returns true if the given player is 'allowed' to send the given message, false otherwise.
    /// </summary>
    private bool CanSendInGame(string message, IConsoleShell? shell = null, ICommonSession? player = null)
    {
        // Non-players don't have to worry about these restrictions.
        if (player == null)
            return true;

        var mindContainerComponent = player.ContentData()?.Mind;

        if (mindContainerComponent == null)
        {
            shell?.WriteError("You don't have a mind!");
            return false;
        }

        if (player.AttachedEntity is not { Valid: true } _)
        {
            shell?.WriteError("You don't have an entity!");
            return false;
        }

        return !_chatManager.MessageCharacterLimit(player, message);
    }

    // ReSharper disable once InconsistentNaming
    private string SanitizeInGameICMessage(EntityUid source, string message, out string? emoteStr, bool capitalize = true, bool punctuate = false, bool capitalizeTheWordI = true)
    {
        var newMessage = message.Trim();
        newMessage = SanitizeMessageReplaceWords(source, newMessage);

        if (capitalize)
            newMessage = SanitizeMessageCapital(newMessage);
        if (capitalizeTheWordI)
            newMessage = SanitizeMessageCapitalizeTheWordI(newMessage, "i");
        if (punctuate)
            newMessage = SanitizeMessagePeriod(newMessage);

        _sanitizer.TrySanitizeOutSmilies(newMessage, source, out newMessage, out emoteStr);

        return newMessage;
    }

    private string SanitizeInGameOOCMessage(string message)
    {
        var newMessage = message.Trim();
        newMessage = FormattedMessage.EscapeText(newMessage);

        return newMessage;
    }

    public string TransformSpeech(EntityUid sender, string message)
    {
        var ev = new TransformSpeechEvent(sender, message);
        RaiseLocalEvent(ev);

        return ev.Message;
    }

    public bool CheckIgnoreSpeechBlocker(EntityUid sender, bool ignoreBlocker)
    {
        if (ignoreBlocker)
            return ignoreBlocker;

        var ev = new CheckIgnoreSpeechBlockerEvent(sender, ignoreBlocker);
        RaiseLocalEvent(sender, ev, true);

        return ev.IgnoreBlocker;
    }

    private IEnumerable<INetChannel> GetDeadChatClients()
    {
        return Filter.Empty()
            .AddWhereAttachedEntity(HasComp<GhostComponent>)
            .Recipients
            .Union(_adminManager.ActiveAdmins)
            .Select(p => p.Channel);
    }

    private string SanitizeMessagePeriod(string message)
    {
        if (string.IsNullOrEmpty(message))
            return message;
        // Adds a period if the last character is a letter.
        if (char.IsLetter(message[^1]))
            message += ".";
        return message;
    }

    [ValidatePrototypeId<ReplacementAccentPrototype>]
    public const string ChatSanitize_Accent = "chatsanitize";

    public string SanitizeMessageReplaceWords(EntityUid source, string message)
    {
        if (string.IsNullOrEmpty(message)) return message;

        var msg = message;

        msg = _wordreplacement.ApplyReplacements(msg, ChatSanitize_Accent);
        msg = _cmChat.SanitizeMessageReplaceWords(source, msg);

        return msg;
    }

    /// <summary>
    ///     Returns list of players and ranges for all players withing some range. Also returns observers with a range of -1.
    /// </summary>
    private Dictionary<ICommonSession, ICChatRecipientData> GetRecipients(EntityUid source, float voiceGetRange)
    {
        // TODO proper speech occlusion

        var recipients = new Dictionary<ICommonSession, ICChatRecipientData>();
        var ghostHearing = GetEntityQuery<GhostHearingComponent>();
        var xforms = GetEntityQuery<TransformComponent>();

        var transformSource = xforms.GetComponent(source);
        var sourceMapId = transformSource.MapID;
        var sourceCoords = transformSource.Coordinates;

        foreach (var player in _playerManager.Sessions)
        {
            if (player.AttachedEntity is not { Valid: true } playerEntity)
                continue;

            var transformEntity = xforms.GetComponent(playerEntity);

            if (transformEntity.MapID != sourceMapId)
                continue;

            var observer = ghostHearing.HasComponent(playerEntity);

            // even if they are a ghost hearer, in some situations we still need the range
            if (sourceCoords.TryDistance(EntityManager, transformEntity.Coordinates, out var distance) && distance < voiceGetRange)
            {
                recipients.Add(player, new ICChatRecipientData(distance, observer));
                continue;
            }

            if (observer)
                recipients.Add(player, new ICChatRecipientData(-1, true));
        }

        RaiseLocalEvent(new ExpandICChatRecipientsEvent(source, voiceGetRange, recipients));

        var ev = new ChatMessageAfterGetRecipients(recipients);
        RaiseLocalEvent(source, ref ev);
        return recipients;
    }

    public readonly record struct ICChatRecipientData(float Range, bool Observer, bool? HideChatOverride = null)
    {
    }

    private string ObfuscateMessageReadability(string message, float chance)
    {
        var modifiedMessage = new StringBuilder(message);

        for (var i = 0; i < message.Length; i++)
        {
            if (char.IsWhiteSpace((modifiedMessage[i])))
            {
                continue;
            }

            if (_random.Prob(1 - chance))
            {
                modifiedMessage[i] = '~';
            }
        }

        return modifiedMessage.ToString();
    }

    public string BuildGibberishString(IReadOnlyList<char> charOptions, int length)
    {
        var sb = new StringBuilder();
        for (var i = 0; i < length; i++)
        {
            sb.Append(_random.Pick(charOptions));
        }
        return sb.ToString();
    }

    #endregion
}

/// <summary>
///     This event is raised before chat messages are sent out to clients. This enables some systems to send the chat
///     messages to otherwise out-of view entities (e.g. for multiple viewports from cameras).
/// </summary>
public record ExpandICChatRecipientsEvent(EntityUid Source, float VoiceRange, Dictionary<ICommonSession, ChatSystem.ICChatRecipientData> Recipients)
{
}

public sealed class TransformSpeakerNameEvent : EntityEventArgs
{
    public EntityUid Sender;
    public string Name;
    public string? SpeechVerb;

    public TransformSpeakerNameEvent(EntityUid sender, string name, string? speechVerb = null)
    {
        Sender = sender;
        Name = name;
        SpeechVerb = speechVerb;
    }
}

/// <summary>
///     Raised broadcast in order to transform speech.transmit
/// </summary>
public sealed class TransformSpeechEvent : EntityEventArgs
{
    public EntityUid Sender;
    public string Message;

    public TransformSpeechEvent(EntityUid sender, string message)
    {
        Sender = sender;
        Message = message;
    }
}

public sealed class CheckIgnoreSpeechBlockerEvent : EntityEventArgs
{
    public EntityUid Sender;
    public bool IgnoreBlocker;

    public CheckIgnoreSpeechBlockerEvent(EntityUid sender, bool ignoreBlocker)
    {
        Sender = sender;
        IgnoreBlocker = ignoreBlocker;
    }
}

/// <summary>
///     Raised on an entity when it speaks, either through 'say' or 'whisper'.
/// </summary>
public sealed class EntitySpokeEvent : EntityEventArgs
{
    public readonly EntityUid Source;
    public readonly string Message;
    public readonly string? ObfuscatedMessage; // not null if this was a whisper

    /// <summary>
    ///     If the entity was trying to speak into a radio, this was the channel they were trying to access. If a radio
    ///     message gets sent on this channel, this should be set to null to prevent duplicate messages.
    /// </summary>
    public RadioChannelPrototype? Channel;

    public EntitySpokeEvent(EntityUid source, string message, RadioChannelPrototype? channel, string? obfuscatedMessage)
    {
        Source = source;
        Message = message;
        Channel = channel;
        ObfuscatedMessage = obfuscatedMessage;
    }
}

/// <summary>
///     InGame IC chat is for chat that is specifically ingame (not lobby) but is also in character, i.e. speaking.
/// </summary>
// ReSharper disable once InconsistentNaming
public enum InGameICChatType : byte
{
    Speak,
    Emote,
    Whisper
}

/// <summary>
///     InGame OOC chat is for chat that is specifically ingame (not lobby) but is OOC, like deadchat or LOOC.
/// </summary>
public enum InGameOOCChatType : byte
{
    Looc,
    Dead
}

/// <summary>
///     Controls transmission of chat.
/// </summary>
public enum ChatTransmitRange : byte
{
    /// Acts normal, ghosts can hear across the map, etc.
    Normal,
    /// Normal but ghosts are still range-limited.
    GhostRangeLimit,
    /// Hidden from the chat window.
    HideChat,
    /// Ghosts can't hear or see it at all. Regular players can if in-range.
    NoGhosts
}<|MERGE_RESOLUTION|>--- conflicted
+++ resolved
@@ -62,11 +62,8 @@
     [Dependency] private readonly SharedInteractionSystem _interactionSystem = default!;
     [Dependency] private readonly ReplacementAccentSystem _wordreplacement = default!;
     [Dependency] private readonly EntityWhitelistSystem _whitelistSystem = default!;
-<<<<<<< HEAD
+    [Dependency] private readonly ExamineSystemShared _examineSystem = default!;
     [Dependency] private readonly CMChatSystem _cmChat = default!;
-=======
-    [Dependency] private readonly ExamineSystemShared _examineSystem = default!;
->>>>>>> b714210e
 
     public const int VoiceRange = 10; // how far voice goes in world units
     public const int WhisperClearRange = 2; // how far whisper goes while still being understandable, in world units
