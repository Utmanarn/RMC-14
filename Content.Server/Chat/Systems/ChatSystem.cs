using System.Globalization;
using System.Linq;
using System.Text;
using Content.Server._RMC14.Chat.Chat;
using Content.Server._RMC14.Emote;
using Content.Server.Administration.Logs;
using Content.Server.Administration.Managers;
using Content.Server.Chat.Managers;
using Content.Server.GameTicking;
using Content.Server.Players.RateLimiting;
using Content.Server.Speech.Components;
using Content.Server.Speech.EntitySystems;
using Content.Server.Station.Components;
using Content.Server.Station.Systems;
using Content.Shared._RMC14.CCVar;
using Content.Shared._RMC14.Xenonids;
using Content.Shared.ActionBlocker;
using Content.Shared.Administration;
using Content.Shared.CCVar;
using Content.Shared.Chat;
using Content.Shared.Database;
using Content.Shared.Examine;
using Content.Shared.Ghost;
using Content.Shared.IdentityManagement;
using Content.Shared.Mobs.Systems;
using Content.Shared.Players;
using Content.Shared.Players.RateLimiting;
using Content.Shared.Radio;
using Content.Shared.Whitelist;
using Robust.Server.Player;
using Robust.Shared.Audio;
using Robust.Shared.Audio.Systems;
using Robust.Shared.Configuration;
using Robust.Shared.Console;
using Robust.Shared.Network;
using Robust.Shared.Player;
using Robust.Shared.Prototypes;
using Robust.Shared.Random;
using Robust.Shared.Replays;
using Robust.Shared.Utility;

namespace Content.Server.Chat.Systems;

// TODO refactor whatever active warzone this class and chatmanager have become
/// <summary>
///     ChatSystem is responsible for in-simulation chat handling, such as whispering, speaking, emoting, etc.
///     ChatSystem depends on ChatManager to actually send the messages.
/// </summary>
public sealed partial class ChatSystem : SharedChatSystem
{
    [Dependency] private readonly IReplayRecordingManager _replay = default!;
    [Dependency] private readonly IConfigurationManager _configurationManager = default!;
    [Dependency] private readonly IChatManager _chatManager = default!;
    [Dependency] private readonly IChatSanitizationManager _sanitizer = default!;
    [Dependency] private readonly IAdminManager _adminManager = default!;
    [Dependency] private readonly IPlayerManager _playerManager = default!;
    [Dependency] private readonly IPrototypeManager _prototypeManager = default!;
    [Dependency] private readonly IRobustRandom _random = default!;
    [Dependency] private readonly IAdminLogManager _adminLogger = default!;
    [Dependency] private readonly ActionBlockerSystem _actionBlocker = default!;
    [Dependency] private readonly StationSystem _stationSystem = default!;
    [Dependency] private readonly MobStateSystem _mobStateSystem = default!;
    [Dependency] private readonly SharedAudioSystem _audio = default!;
    [Dependency] private readonly ReplacementAccentSystem _wordreplacement = default!;
    [Dependency] private readonly EntityWhitelistSystem _whitelistSystem = default!;
    [Dependency] private readonly ExamineSystemShared _examineSystem = default!;
    [Dependency] private readonly CMChatSystem _cmChat = default!;
    [Dependency] private readonly RMCEmoteSystem _rmcEmote = default!;
    [Dependency] private readonly INetConfigurationManager _netConfigManager = default!;


    public const int VoiceRange = 10; // how far voice goes in world units
    public const int WhisperClearRange = 2; // how far whisper goes while still being understandable, in world units
    public const int WhisperMuffledRange = 5; // how far whisper goes at all, in world units
    public const string DefaultAnnouncementSound = "/Audio/Announcements/announce.ogg";

    private bool _loocEnabled = true;
    private bool _deadLoocEnabled;
    private bool _critLoocEnabled;
    private readonly bool _adminLoocEnabled = true;

    public override void Initialize()
    {
        base.Initialize();
        CacheEmotes();
        Subs.CVar(_configurationManager, CCVars.LoocEnabled, OnLoocEnabledChanged, true);
        Subs.CVar(_configurationManager, CCVars.DeadLoocEnabled, OnDeadLoocEnabledChanged, true);
        Subs.CVar(_configurationManager, CCVars.CritLoocEnabled, OnCritLoocEnabledChanged, true);

        SubscribeLocalEvent<GameRunLevelChangedEvent>(OnGameChange);
    }

    private void OnLoocEnabledChanged(bool val)
    {
        if (_loocEnabled == val) return;

        _loocEnabled = val;
        _chatManager.DispatchServerAnnouncement(
            Loc.GetString(val ? "chat-manager-looc-chat-enabled-message" : "chat-manager-looc-chat-disabled-message"));
    }

    private void OnDeadLoocEnabledChanged(bool val)
    {
        if (_deadLoocEnabled == val) return;

        _deadLoocEnabled = val;
        _chatManager.DispatchServerAnnouncement(
            Loc.GetString(val ? "chat-manager-dead-looc-chat-enabled-message" : "chat-manager-dead-looc-chat-disabled-message"));
    }

    private void OnCritLoocEnabledChanged(bool val)
    {
        if (_critLoocEnabled == val)
            return;

        _critLoocEnabled = val;
        _chatManager.DispatchServerAnnouncement(
            Loc.GetString(val ? "chat-manager-crit-looc-chat-enabled-message" : "chat-manager-crit-looc-chat-disabled-message"));
    }

    private void OnGameChange(GameRunLevelChangedEvent ev)
    {
        switch (ev.New)
        {
            case GameRunLevel.InRound:
                if (!_configurationManager.GetCVar(CCVars.OocEnableDuringRound))
                    _configurationManager.SetCVar(CCVars.OocEnabled, false);
                break;
            case GameRunLevel.PostRound:
            case GameRunLevel.PreRoundLobby:
                if (!_configurationManager.GetCVar(CCVars.OocEnableDuringRound))
                    _configurationManager.SetCVar(CCVars.OocEnabled, true);
                break;
        }
    }

    /// <summary>
    ///     Sends an in-character chat message to relevant clients.
    /// </summary>
    /// <param name="source">The entity that is speaking</param>
    /// <param name="message">The message being spoken or emoted</param>
    /// <param name="desiredType">The chat type</param>
    /// <param name="hideChat">Whether or not this message should appear in the chat window</param>
    /// <param name="hideLog">Whether or not this message should appear in the adminlog window</param>
    /// <param name="shell"></param>
    /// <param name="player">The player doing the speaking</param>
    /// <param name="nameOverride">The name to use for the speaking entity. Usually this should just be modified via <see cref="TransformSpeakerNameEvent"/>. If this is set, the event will not get raised.</param>
    public void TrySendInGameICMessage(
        EntityUid source,
        string message,
        InGameICChatType desiredType,
        bool hideChat, bool hideLog = false,
        IConsoleShell? shell = null,
        ICommonSession? player = null, string? nameOverride = null,
        bool checkRadioPrefix = true,
        bool ignoreActionBlocker = false)
    {
        TrySendInGameICMessage(source, message, desiredType, hideChat ? ChatTransmitRange.HideChat : ChatTransmitRange.Normal, hideLog, shell, player, nameOverride, checkRadioPrefix, ignoreActionBlocker);
    }

    /// <summary>
    ///     Sends an in-character chat message to relevant clients.
    /// </summary>
    /// <param name="source">The entity that is speaking</param>
    /// <param name="message">The message being spoken or emoted</param>
    /// <param name="desiredType">The chat type</param>
    /// <param name="range">Conceptual range of transmission, if it shows in the chat window, if it shows to far-away ghosts or ghosts at all...</param>
    /// <param name="shell"></param>
    /// <param name="player">The player doing the speaking</param>
    /// <param name="nameOverride">The name to use for the speaking entity. Usually this should just be modified via <see cref="TransformSpeakerNameEvent"/>. If this is set, the event will not get raised.</param>
    /// <param name="ignoreActionBlocker">If set to true, action blocker will not be considered for whether an entity can send this message.</param>
    public void TrySendInGameICMessage(
        EntityUid source,
        string message,
        InGameICChatType desiredType,
        ChatTransmitRange range,
        bool hideLog = false,
        IConsoleShell? shell = null,
        ICommonSession? player = null,
        string? nameOverride = null,
        bool checkRadioPrefix = true,
        bool ignoreActionBlocker = false,
        bool ignoreXenos = false
        )
    {
        if (HasComp<GhostComponent>(source))
        {
            // Ghosts can only send dead chat messages, so we'll forward it to InGame OOC.
            TrySendInGameOOCMessage(source, message, InGameOOCChatType.Dead, range == ChatTransmitRange.HideChat, shell, player);
            return;
        }

        if (player != null && _chatManager.HandleRateLimit(player) != RateLimitStatus.Allowed)
            return;

        // Sus
        if (player?.AttachedEntity is { Valid: true } entity && source != entity)
        {
            return;
        }

        if (!CanSendInGame(message, shell, player))
            return;

        ignoreActionBlocker = CheckIgnoreSpeechBlocker(source, ignoreActionBlocker);

        // this method is a disaster
        // every second i have to spend working with this code is fucking agony
        // scientists have to wonder how any of this was merged
        // coding any game admin feature that involves chat code is pure torture
        // changing even 10 lines of code feels like waterboarding myself
        // and i dont feel like vibe checking 50 code paths
        // so we set this here
        // todo free me from chat code
        if (player != null)
        {
            _chatManager.EnsurePlayer(player.UserId).AddEntity(GetNetEntity(source));
        }

        if (desiredType == InGameICChatType.Speak && message.StartsWith(LocalPrefix))
        {
            // prevent radios and remove prefix.
            checkRadioPrefix = false;
            message = message[1..];
        }

        bool shouldCapitalize = (desiredType != InGameICChatType.Emote);
        bool shouldPunctuate = _configurationManager.GetCVar(CCVars.ChatPunctuation) || player != null && _netConfigManager.GetClientCVar(player.Channel, RMCCVars.RMCAutoPunctuate);
        // Capitalizing the word I only happens in English, so we check language here
        bool shouldCapitalizeTheWordI = (!CultureInfo.CurrentCulture.IsNeutralCulture && CultureInfo.CurrentCulture.Parent.Name == "en")
            || (CultureInfo.CurrentCulture.IsNeutralCulture && CultureInfo.CurrentCulture.Name == "en");

        message = SanitizeInGameICMessage(source, message, out var emoteStr, shouldCapitalize, shouldPunctuate, shouldCapitalizeTheWordI);

        // Was there an emote in the message? If so, send it.
        if (player != null && emoteStr != message && emoteStr != null)
        {
            SendEntityEmote(source, emoteStr, range, nameOverride, ignoreActionBlocker);
        }

        // This can happen if the entire string is sanitized out.
        if (string.IsNullOrEmpty(message))
            return;

        // This message may have a radio prefix, and should then be whispered to the resolved radio channel
        if (checkRadioPrefix)
        {
            if (TryProccessRadioMessage(source, message, out var modMessage, out var channel))
            {
                SendEntityWhisper(source, modMessage, range, channel, nameOverride, hideLog, ignoreActionBlocker);
                return;
            }
        }

        // Otherwise, send whatever type.
        switch (desiredType)
        {
            case InGameICChatType.Speak:
                SendEntitySpeak(source, message, range, nameOverride, hideLog, ignoreActionBlocker);
                break;
            case InGameICChatType.Whisper:
                SendEntityWhisper(source, message, range, null, nameOverride, hideLog, ignoreActionBlocker, ignoreXenos);
                break;
            case InGameICChatType.Emote:
                SendEntityEmote(source, message, range, nameOverride, hideLog: hideLog, ignoreActionBlocker: ignoreActionBlocker);
                break;
        }
    }

    public void TrySendInGameOOCMessage(
        EntityUid source,
        string message,
        InGameOOCChatType type,
        bool hideChat,
        IConsoleShell? shell = null,
        ICommonSession? player = null
        )
    {
        if (!CanSendInGame(message, shell, player))
            return;

        if (player != null && _chatManager.HandleRateLimit(player) != RateLimitStatus.Allowed)
            return;

        // It doesn't make any sense for a non-player to send in-game OOC messages, whereas non-players may be sending
        // in-game IC messages.
        if (player?.AttachedEntity is not { Valid: true } entity || source != entity)
            return;

        message = SanitizeInGameOOCMessage(message);

        var sendType = type;
        // If dead player LOOC is disabled, unless you are an admin with Moderator perms, send dead messages to dead chat
        if ((_adminManager.IsAdmin(player) && _adminManager.HasAdminFlag(player, AdminFlags.Moderator)) // Override if admin
            || _deadLoocEnabled
            || (!HasComp<GhostComponent>(source) && !_mobStateSystem.IsDead(source))) // Check that player is not dead
        {
        }
        else
            sendType = InGameOOCChatType.Dead;

        // If crit player LOOC is disabled, don't send the message at all.
        if (!_critLoocEnabled && _mobStateSystem.IsCritical(source))
            return;

        switch (sendType)
        {
            case InGameOOCChatType.Dead:
                SendDeadChat(source, player, message, hideChat);
                break;
            case InGameOOCChatType.Looc:
                SendLOOC(source, player, message, hideChat);
                break;
        }
    }

    #region Announcements

    /// <summary>
    /// Dispatches an announcement to all.
    /// </summary>
    /// <param name="message">The contents of the message</param>
    /// <param name="sender">The sender (Communications Console in Communications Console Announcement)</param>
    /// <param name="playSound">Play the announcement sound</param>
    /// <param name="colorOverride">Optional color for the announcement message</param>
    public void DispatchGlobalAnnouncement(
        string message,
        string? sender = null,
        bool playSound = true,
        SoundSpecifier? announcementSound = null,
        Color? colorOverride = null
        )
    {
        sender ??= Loc.GetString("chat-manager-sender-announcement");

        var wrappedMessage = Loc.GetString("chat-manager-sender-announcement-wrap-message", ("sender", sender), ("message", FormattedMessage.EscapeText(message)));
        _chatManager.ChatMessageToAll(ChatChannel.Radio, message, wrappedMessage, default, false, true, colorOverride);
        if (playSound)
        {
            _audio.PlayGlobal(announcementSound == null ? DefaultAnnouncementSound : _audio.GetSound(announcementSound), Filter.Broadcast(), true, AudioParams.Default.WithVolume(-2f));
        }
        _adminLogger.Add(LogType.Chat, LogImpact.Low, $"Global station announcement from {sender}: {message}");
    }

    /// <summary>
    /// Dispatches an announcement to players selected by filter.
    /// </summary>
    /// <param name="filter">Filter to select players who will recieve the announcement</param>
    /// <param name="message">The contents of the message</param>
    /// <param name="source">The entity making the announcement (used to determine the station)</param>
    /// <param name="sender">The sender (Communications Console in Communications Console Announcement)</param>
    /// <param name="playDefaultSound">Play the announcement sound</param>
    /// <param name="announcementSound">Sound to play</param>
    /// <param name="colorOverride">Optional color for the announcement message</param>
    public void DispatchFilteredAnnouncement(
        Filter filter,
        string message,
        EntityUid? source = null,
        string? sender = null,
        bool playSound = true,
        SoundSpecifier? announcementSound = null,
        Color? colorOverride = null)
    {
        sender ??= Loc.GetString("chat-manager-sender-announcement");

        var wrappedMessage = Loc.GetString("chat-manager-sender-announcement-wrap-message", ("sender", sender), ("message", FormattedMessage.EscapeText(message)));
        _chatManager.ChatMessageToManyFiltered(filter, ChatChannel.Radio, message, wrappedMessage, source ?? default, false, true, colorOverride);
        if (playSound)
        {
            _audio.PlayGlobal(announcementSound?.ToString() ?? DefaultAnnouncementSound, filter, true, AudioParams.Default.WithVolume(-2f));
        }
        _adminLogger.Add(LogType.Chat, LogImpact.Low, $"Station Announcement from {sender}: {message}");
    }

    /// <summary>
    /// Dispatches an announcement on a specific station
    /// </summary>
    /// <param name="source">The entity making the announcement (used to determine the station)</param>
    /// <param name="message">The contents of the message</param>
    /// <param name="sender">The sender (Communications Console in Communications Console Announcement)</param>
    /// <param name="playDefaultSound">Play the announcement sound</param>
    /// <param name="colorOverride">Optional color for the announcement message</param>
    public void DispatchStationAnnouncement(
        EntityUid source,
        string message,
        string? sender = null,
        bool playDefaultSound = true,
        SoundSpecifier? announcementSound = null,
        Color? colorOverride = null)
    {
        sender ??= Loc.GetString("chat-manager-sender-announcement");

        var wrappedMessage = Loc.GetString("chat-manager-sender-announcement-wrap-message", ("sender", sender), ("message", FormattedMessage.EscapeText(message)));
        var station = _stationSystem.GetOwningStation(source);

        if (station == null)
        {
            // you can't make a station announcement without a station
            return;
        }

        if (!EntityManager.TryGetComponent<StationDataComponent>(station, out var stationDataComp)) return;

        var filter = _stationSystem.GetInStation(stationDataComp);

        _chatManager.ChatMessageToManyFiltered(filter, ChatChannel.Radio, message, wrappedMessage, source, false, true, colorOverride);

        if (playDefaultSound)
        {
            _audio.PlayGlobal(announcementSound?.ToString() ?? DefaultAnnouncementSound, filter, true, AudioParams.Default.WithVolume(-2f));
        }

        _adminLogger.Add(LogType.Chat, LogImpact.Low, $"Station Announcement on {station} from {sender}: {message}");
    }

    #endregion

    #region Private API

    private void SendEntitySpeak(
        EntityUid source,
        string originalMessage,
        ChatTransmitRange range,
        string? nameOverride,
        bool hideLog = false,
        bool ignoreActionBlocker = false
        )
    {
        if (!_actionBlocker.CanSpeak(source) && !ignoreActionBlocker)
            return;

        var message = TransformSpeech(source, originalMessage);

        if (message.Length == 0)
            return;

        var speech = GetSpeechVerb(source, message);

        // get the entity's apparent name (if no override provided).
        string name;
        if (nameOverride != null)
        {
            name = nameOverride;
        }
        else
        {
            var nameEv = new TransformSpeakerNameEvent(source, Name(source));
            RaiseLocalEvent(source, nameEv);
            name = nameEv.VoiceName;
            // Check for a speech verb override
            if (nameEv.SpeechVerb != null && _prototypeManager.TryIndex(nameEv.SpeechVerb, out var proto))
                speech = proto;
        }

        name = FormattedMessage.EscapeText(name);

        var wrappedMessage = Loc.GetString(speech.Bold ? "chat-manager-entity-say-bold-wrap-message" : "chat-manager-entity-say-wrap-message",
            ("entityName", name),
            ("verb", Loc.GetString(_random.Pick(speech.SpeechVerbStrings))),
            ("fontType", speech.FontId),
            ("fontSize", speech.FontSize),
            ("message", FormattedMessage.EscapeText(message)));

        SendInVoiceRange(ChatChannel.Local, message, wrappedMessage, source, range);

        var ev = new EntitySpokeEvent(source, message, null, null);
        RaiseLocalEvent(source, ev, true);

        // To avoid logging any messages sent by entities that are not players, like vendors, cloning, etc.
        // Also doesn't log if hideLog is true.
        if (!HasComp<ActorComponent>(source) || hideLog)
            return;

        if (originalMessage == message)
        {
            if (name != Name(source))
                _adminLogger.Add(LogType.Chat, LogImpact.Low, $"Say from {ToPrettyString(source):user} as {name}: {originalMessage}.");
            else
                _adminLogger.Add(LogType.Chat, LogImpact.Low, $"Say from {ToPrettyString(source):user}: {originalMessage}.");
        }
        else
        {
            if (name != Name(source))
                _adminLogger.Add(LogType.Chat, LogImpact.Low,
                    $"Say from {ToPrettyString(source):user} as {name}, original: {originalMessage}, transformed: {message}.");
            else
                _adminLogger.Add(LogType.Chat, LogImpact.Low,
                    $"Say from {ToPrettyString(source):user}, original: {originalMessage}, transformed: {message}.");
        }
    }

    private void SendEntityWhisper(
        EntityUid source,
        string originalMessage,
        ChatTransmitRange range,
        RadioChannelPrototype? channel,
        string? nameOverride,
        bool hideLog = false,
        bool ignoreActionBlocker = false,
        bool ignoreXenos = false
        )
    {
        if (!_actionBlocker.CanSpeak(source) && !ignoreActionBlocker)
            return;

        var message = TransformSpeech(source, FormattedMessage.RemoveMarkupOrThrow(originalMessage));
        if (message.Length == 0)
            return;

        var obfuscatedMessage = ObfuscateMessageReadability(message, 0.2f);

        // get the entity's name by visual identity (if no override provided).
        string nameIdentity = FormattedMessage.EscapeText(nameOverride ?? Identity.Name(source, EntityManager));
        // get the entity's name by voice (if no override provided).
        string name;
        if (nameOverride != null)
        {
            name = nameOverride;
        }
        else
        {
            var nameEv = new TransformSpeakerNameEvent(source, Name(source));
            RaiseLocalEvent(source, nameEv);
            name = nameEv.VoiceName;
        }
        name = FormattedMessage.EscapeText(name);

        var wrappedMessage = Loc.GetString("chat-manager-entity-whisper-wrap-message",
            ("entityName", name), ("message", FormattedMessage.EscapeText(message)));

        var wrappedobfuscatedMessage = Loc.GetString("chat-manager-entity-whisper-wrap-message",
            ("entityName", nameIdentity), ("message", FormattedMessage.EscapeText(obfuscatedMessage)));

        var wrappedUnknownMessage = Loc.GetString("chat-manager-entity-whisper-unknown-wrap-message",
            ("message", FormattedMessage.EscapeText(obfuscatedMessage)));


        foreach (var (session, data) in GetRecipients(source, WhisperMuffledRange, ignoreXenos))
        {
            EntityUid listener;

            if (session.AttachedEntity is not { Valid: true } playerEntity)
                continue;
            listener = session.AttachedEntity.Value;

            if (MessageRangeCheck(session, data, range) != MessageRangeCheckResult.Full)
                continue; // Won't get logged to chat, and ghosts are too far away to see the pop-up, so we just won't send it to them.

            if (data.Range <= WhisperClearRange)
                _chatManager.ChatMessageToOne(ChatChannel.Whisper, message, wrappedMessage, source, false, session.Channel);
            //If listener is too far, they only hear fragments of the message
            else if (_examineSystem.InRangeUnOccluded(source, listener, WhisperMuffledRange))
                _chatManager.ChatMessageToOne(ChatChannel.Whisper, obfuscatedMessage, wrappedobfuscatedMessage, source, false, session.Channel);
            //If listener is too far and has no line of sight, they can't identify the whisperer's identity
            else
                _chatManager.ChatMessageToOne(ChatChannel.Whisper, obfuscatedMessage, wrappedUnknownMessage, source, false, session.Channel);
        }

        _replay.RecordServerMessage(new ChatMessage(ChatChannel.Whisper, message, wrappedMessage, GetNetEntity(source), null, MessageRangeHideChatForReplay(range)));

        var ev = new EntitySpokeEvent(source, message, channel, obfuscatedMessage);
        RaiseLocalEvent(source, ev, true);
        if (!hideLog)
            if (originalMessage == message)
            {
                if (name != Name(source))
                    _adminLogger.Add(LogType.Chat, LogImpact.Low, $"Whisper from {ToPrettyString(source):user} as {name}: {originalMessage}.");
                else
                    _adminLogger.Add(LogType.Chat, LogImpact.Low, $"Whisper from {ToPrettyString(source):user}: {originalMessage}.");
            }
            else
            {
                if (name != Name(source))
                    _adminLogger.Add(LogType.Chat, LogImpact.Low,
                    $"Whisper from {ToPrettyString(source):user} as {name}, original: {originalMessage}, transformed: {message}.");
                else
                    _adminLogger.Add(LogType.Chat, LogImpact.Low,
                    $"Whisper from {ToPrettyString(source):user}, original: {originalMessage}, transformed: {message}.");
            }
    }

    private void SendEntityEmote(
        EntityUid source,
        string action,
        ChatTransmitRange range,
        string? nameOverride,
        bool hideLog = false,
        bool checkEmote = true,
        bool ignoreActionBlocker = false,
        NetUserId? author = null
        )
    {
        if (!_actionBlocker.CanEmote(source) && !ignoreActionBlocker)
            return;

        // get the entity's apparent name (if no override provided).
        var ent = Identity.Entity(source, EntityManager);
        string name = FormattedMessage.EscapeText(nameOverride ?? Name(ent));

        // Emotes use Identity.Name, since it doesn't actually involve your voice at all.
        var wrappedMessage = Loc.GetString("chat-manager-entity-me-wrap-message",
            ("entityName", name),
            ("entity", ent),
            ("message", FormattedMessage.RemoveMarkupOrThrow(action)));

        if (checkEmote)
            TryEmoteChatInput(source, action);
        SendInVoiceRange(ChatChannel.Emotes, action, wrappedMessage, source, range, author);
        if (!hideLog)
            if (name != Name(source))
                _adminLogger.Add(LogType.Chat, LogImpact.Low, $"Emote from {ToPrettyString(source):user} as {name}: {action}");
            else
                _adminLogger.Add(LogType.Chat, LogImpact.Low, $"Emote from {ToPrettyString(source):user}: {action}");
    }

    // ReSharper disable once InconsistentNaming
    private void SendLOOC(EntityUid source, ICommonSession player, string message, bool hideChat)
    {
        var name = FormattedMessage.EscapeText(Identity.Name(source, EntityManager));

        if (_adminManager.IsAdmin(player))
        {
            if (!_adminLoocEnabled) return;
        }
        else if (!_loocEnabled) return;

        // If crit player LOOC is disabled, don't send the message at all.
        if (!_critLoocEnabled && _mobStateSystem.IsCritical(source))
            return;

        var wrappedMessage = Loc.GetString("chat-manager-entity-looc-wrap-message",
            ("entityName", name),
            ("message", FormattedMessage.EscapeText(message)));

        SendInVoiceRange(ChatChannel.LOOC, message, wrappedMessage, source, hideChat ? ChatTransmitRange.HideChat : ChatTransmitRange.Normal, player.UserId);
        _adminLogger.Add(LogType.Chat, LogImpact.Low, $"LOOC from {player:Player}: {message}");
    }

    private void SendDeadChat(EntityUid source, ICommonSession player, string message, bool hideChat)
    {
        var clients = GetDeadChatClients();
        var playerName = Name(source);
        string wrappedMessage;
        if (_adminManager.IsAdmin(player))
        {
            wrappedMessage = Loc.GetString("chat-manager-send-admin-dead-chat-wrap-message",
                ("adminChannelName", Loc.GetString("chat-manager-admin-channel-name")),
                ("userName", player.Channel.UserName),
                ("message", FormattedMessage.EscapeText(message)));
            _adminLogger.Add(LogType.Chat, LogImpact.Low, $"Admin dead chat from {player:Player}: {message}");
        }
        else
        {
            wrappedMessage = Loc.GetString("chat-manager-send-dead-chat-wrap-message",
                ("deadChannelName", Loc.GetString("chat-manager-dead-channel-name")),
                ("playerName", (playerName)),
                ("message", FormattedMessage.EscapeText(message)));
            _adminLogger.Add(LogType.Chat, LogImpact.Low, $"Dead chat from {player:Player}: {message}");
        }

        _chatManager.ChatMessageToMany(ChatChannel.Dead, message, wrappedMessage, source, hideChat, true, clients.ToList(), author: player.UserId);
    }
    #endregion

    #region Utility

    private enum MessageRangeCheckResult
    {
        Disallowed,
        HideChat,
        Full
    }

    /// <summary>
    ///     If hideChat should be set as far as replays are concerned.
    /// </summary>
    private bool MessageRangeHideChatForReplay(ChatTransmitRange range)
    {
        return range == ChatTransmitRange.HideChat;
    }

    /// <summary>
    ///     Checks if a target as returned from GetRecipients should receive the message.
    ///     Keep in mind data.Range is -1 for out of range observers.
    /// </summary>
    private MessageRangeCheckResult MessageRangeCheck(ICommonSession session, ICChatRecipientData data, ChatTransmitRange range)
    {
        var initialResult = MessageRangeCheckResult.Full;
        switch (range)
        {
            case ChatTransmitRange.Normal:
                initialResult = MessageRangeCheckResult.Full;
                break;
            case ChatTransmitRange.GhostRangeLimit:
                initialResult = (data.Observer && data.Range < 0 && !_adminManager.IsAdmin(session)) ? MessageRangeCheckResult.HideChat : MessageRangeCheckResult.Full;
                break;
            case ChatTransmitRange.HideChat:
                initialResult = MessageRangeCheckResult.HideChat;
                break;
            case ChatTransmitRange.NoGhosts:
                initialResult = (data.Observer && !_adminManager.IsAdmin(session)) ? MessageRangeCheckResult.Disallowed : MessageRangeCheckResult.Full;
                break;
        }
        var insistHideChat = data.HideChatOverride ?? false;
        var insistNoHideChat = !(data.HideChatOverride ?? true);
        if (insistHideChat && initialResult == MessageRangeCheckResult.Full)
            return MessageRangeCheckResult.HideChat;
        if (insistNoHideChat && initialResult == MessageRangeCheckResult.HideChat)
            return MessageRangeCheckResult.Full;
        return initialResult;
    }

    /// <summary>
    ///     Sends a chat message to the given players in range of the source entity.
    /// </summary>
    private void SendInVoiceRange(ChatChannel channel, string message, string wrappedMessage, EntityUid source, ChatTransmitRange range, NetUserId? author = null)
    {
        foreach (var (session, data) in GetRecipients(source, VoiceRange))
        {
            var entRange = MessageRangeCheck(session, data, range);
            if (entRange == MessageRangeCheckResult.Disallowed)
                continue;
            var entHideChat = entRange == MessageRangeCheckResult.HideChat;
            _chatManager.ChatMessageToOne(channel, message, wrappedMessage, source, entHideChat, session.Channel, author: author);
        }

        _replay.RecordServerMessage(new ChatMessage(channel, message, wrappedMessage, GetNetEntity(source), null, MessageRangeHideChatForReplay(range)));
    }

    /// <summary>
    ///     Returns true if the given player is 'allowed' to send the given message, false otherwise.
    /// </summary>
    private bool CanSendInGame(string message, IConsoleShell? shell = null, ICommonSession? player = null)
    {
        // Non-players don't have to worry about these restrictions.
        if (player == null)
            return true;

        var mindContainerComponent = player.ContentData()?.Mind;

        if (mindContainerComponent == null)
        {
            shell?.WriteError("You don't have a mind!");
            return false;
        }

        if (player.AttachedEntity is not { Valid: true } _)
        {
            shell?.WriteError("You don't have an entity!");
            return false;
        }

        return !_chatManager.MessageCharacterLimit(player, message);
    }

    // ReSharper disable once InconsistentNaming
    private string SanitizeInGameICMessage(EntityUid source, string message, out string? emoteStr, bool capitalize = true, bool punctuate = false, bool capitalizeTheWordI = true)
    {
<<<<<<< HEAD
        var newMessage = message.Trim();
        newMessage = SanitizeMessageReplaceWords(source, newMessage);

        _sanitizer.TrySanitizeOutSmilies(newMessage, source, out newMessage, out emoteStr);
=======
        var newMessage = SanitizeMessageReplaceWords(message.Trim());

        GetRadioKeycodePrefix(source, newMessage, out newMessage, out var prefix);

        // Sanitize it first as it might change the word order
        _sanitizer.TrySanitizeEmoteShorthands(newMessage, source, out newMessage, out emoteStr);
>>>>>>> 671ab10b

        if (capitalize)
            newMessage = SanitizeMessageCapital(newMessage);
        if (capitalizeTheWordI)
            newMessage = SanitizeMessageCapitalizeTheWordI(newMessage, "i");
        if (punctuate)
            newMessage = SanitizeMessagePeriod(newMessage);

<<<<<<< HEAD
        return newMessage;
=======
        return prefix + newMessage;
>>>>>>> 671ab10b
    }

    private string SanitizeInGameOOCMessage(string message)
    {
        var newMessage = message.Trim();
        newMessage = FormattedMessage.EscapeText(newMessage);

        return newMessage;
    }

    public string TransformSpeech(EntityUid sender, string message)
    {
        var ev = new TransformSpeechEvent(sender, message);
        RaiseLocalEvent(ev);

        return ev.Message;
    }

    public bool CheckIgnoreSpeechBlocker(EntityUid sender, bool ignoreBlocker)
    {
        if (ignoreBlocker)
            return ignoreBlocker;

        var ev = new CheckIgnoreSpeechBlockerEvent(sender, ignoreBlocker);
        RaiseLocalEvent(sender, ev, true);

        return ev.IgnoreBlocker;
    }

    private IEnumerable<INetChannel> GetDeadChatClients()
    {
        return Filter.Empty()
            .AddWhereAttachedEntity(HasComp<GhostComponent>)
            .Recipients
            .Union(_adminManager.ActiveAdmins)
            .Select(p => p.Channel);
    }

    private string SanitizeMessagePeriod(string message)
    {
        if (string.IsNullOrEmpty(message))
            return message;
        // Adds a period if the last character is a letter.
        if (char.IsLetter(message[^1]))
            message += ".";
        return message;
    }

    [ValidatePrototypeId<ReplacementAccentPrototype>]
    public const string ChatSanitize_Accent = "chatsanitize";

    public string SanitizeMessageReplaceWords(EntityUid source, string message)
    {
        if (string.IsNullOrEmpty(message)) return message;

        var msg = message;

        msg = _wordreplacement.ApplyReplacements(msg, ChatSanitize_Accent);
        msg = _cmChat.SanitizeMessageReplaceWords(source, msg);

        return msg;
    }

    /// <summary>
    ///     Returns list of players and ranges for all players withing some range. Also returns observers with a range of -1.
    /// </summary>
    private Dictionary<ICommonSession, ICChatRecipientData> GetRecipients(EntityUid source, float voiceGetRange, bool ignoreXenos = false)
    {
        // TODO proper speech occlusion

        var recipients = new Dictionary<ICommonSession, ICChatRecipientData>();
        var ghostHearing = GetEntityQuery<GhostHearingComponent>();
        var xforms = GetEntityQuery<TransformComponent>();

        var transformSource = xforms.GetComponent(source);
        var sourceMapId = transformSource.MapID;
        var sourceCoords = transformSource.Coordinates;

        foreach (var player in _playerManager.Sessions)
        {
            if (player.AttachedEntity is not { Valid: true } playerEntity)
                continue;

            var transformEntity = xforms.GetComponent(playerEntity);

            if (transformEntity.MapID != sourceMapId)
                continue;

            var observer = ghostHearing.HasComponent(playerEntity);

            // even if they are a ghost hearer, in some situations we still need the range
            if (sourceCoords.TryDistance(EntityManager, transformEntity.Coordinates, out var distance) && distance < voiceGetRange)
            {
                recipients.Add(player, new ICChatRecipientData(distance, observer));
                continue;
            }

            if (observer)
                recipients.Add(player, new ICChatRecipientData(-1, true));
        }

        RaiseLocalEvent(new ExpandICChatRecipientsEvent(source, voiceGetRange, recipients));

        var ev = new ChatMessageAfterGetRecipients(recipients);
        RaiseLocalEvent(source, ref ev);

        if (ignoreXenos)
        {
            foreach (var session in recipients.Keys.ToArray())
            {
                if (HasComp<XenoComponent>(session.AttachedEntity))
                    recipients.Remove(session);
            }
        }

        return recipients;
    }

    public readonly record struct ICChatRecipientData(float Range, bool Observer, bool? HideChatOverride = null)
    {
    }

    private string ObfuscateMessageReadability(string message, float chance)
    {
        var modifiedMessage = new StringBuilder(message);

        for (var i = 0; i < message.Length; i++)
        {
            if (char.IsWhiteSpace((modifiedMessage[i])))
            {
                continue;
            }

            if (_random.Prob(1 - chance))
            {
                modifiedMessage[i] = '~';
            }
        }

        return modifiedMessage.ToString();
    }

    public string BuildGibberishString(IReadOnlyList<char> charOptions, int length)
    {
        var sb = new StringBuilder();
        for (var i = 0; i < length; i++)
        {
            sb.Append(_random.Pick(charOptions));
        }
        return sb.ToString();
    }

    #endregion
}

/// <summary>
///     This event is raised before chat messages are sent out to clients. This enables some systems to send the chat
///     messages to otherwise out-of view entities (e.g. for multiple viewports from cameras).
/// </summary>
public record ExpandICChatRecipientsEvent(EntityUid Source, float VoiceRange, Dictionary<ICommonSession, ChatSystem.ICChatRecipientData> Recipients)
{
}

/// <summary>
///     Raised broadcast in order to transform speech.transmit
/// </summary>
public sealed class TransformSpeechEvent : EntityEventArgs
{
    public EntityUid Sender;
    public string Message;

    public TransformSpeechEvent(EntityUid sender, string message)
    {
        Sender = sender;
        Message = message;
    }
}

public sealed class CheckIgnoreSpeechBlockerEvent : EntityEventArgs
{
    public EntityUid Sender;
    public bool IgnoreBlocker;

    public CheckIgnoreSpeechBlockerEvent(EntityUid sender, bool ignoreBlocker)
    {
        Sender = sender;
        IgnoreBlocker = ignoreBlocker;
    }
}

/// <summary>
///     Raised on an entity when it speaks, either through 'say' or 'whisper'.
/// </summary>
public sealed class EntitySpokeEvent : EntityEventArgs
{
    public readonly EntityUid Source;
    public readonly string Message;
    public readonly string? ObfuscatedMessage; // not null if this was a whisper

    /// <summary>
    ///     If the entity was trying to speak into a radio, this was the channel they were trying to access. If a radio
    ///     message gets sent on this channel, this should be set to null to prevent duplicate messages.
    /// </summary>
    public RadioChannelPrototype? Channel;

    public EntitySpokeEvent(EntityUid source, string message, RadioChannelPrototype? channel, string? obfuscatedMessage)
    {
        Source = source;
        Message = message;
        Channel = channel;
        ObfuscatedMessage = obfuscatedMessage;
    }
}

/// <summary>
///     InGame IC chat is for chat that is specifically ingame (not lobby) but is also in character, i.e. speaking.
/// </summary>
// ReSharper disable once InconsistentNaming
public enum InGameICChatType : byte
{
    Speak,
    Emote,
    Whisper
}

/// <summary>
///     InGame OOC chat is for chat that is specifically ingame (not lobby) but is OOC, like deadchat or LOOC.
/// </summary>
public enum InGameOOCChatType : byte
{
    Looc,
    Dead
}

/// <summary>
///     Controls transmission of chat.
/// </summary>
public enum ChatTransmitRange : byte
{
    /// Acts normal, ghosts can hear across the map, etc.
    Normal,
    /// Normal but ghosts are still range-limited.
    GhostRangeLimit,
    /// Hidden from the chat window.
    HideChat,
    /// Ghosts can't hear or see it at all. Regular players can if in-range.
    NoGhosts
}<|MERGE_RESOLUTION|>--- conflicted
+++ resolved
@@ -756,19 +756,9 @@
     // ReSharper disable once InconsistentNaming
     private string SanitizeInGameICMessage(EntityUid source, string message, out string? emoteStr, bool capitalize = true, bool punctuate = false, bool capitalizeTheWordI = true)
     {
-<<<<<<< HEAD
-        var newMessage = message.Trim();
-        newMessage = SanitizeMessageReplaceWords(source, newMessage);
-
-        _sanitizer.TrySanitizeOutSmilies(newMessage, source, out newMessage, out emoteStr);
-=======
         var newMessage = SanitizeMessageReplaceWords(message.Trim());
 
         GetRadioKeycodePrefix(source, newMessage, out newMessage, out var prefix);
-
-        // Sanitize it first as it might change the word order
-        _sanitizer.TrySanitizeEmoteShorthands(newMessage, source, out newMessage, out emoteStr);
->>>>>>> 671ab10b
 
         if (capitalize)
             newMessage = SanitizeMessageCapital(newMessage);
@@ -777,11 +767,10 @@
         if (punctuate)
             newMessage = SanitizeMessagePeriod(newMessage);
 
-<<<<<<< HEAD
-        return newMessage;
-=======
+        // For auto-punctuation such as 'Lol.'
+        _sanitizer.TrySanitizeEmoteShorthands(newMessage, source, out newMessage, out emoteStr);
+
         return prefix + newMessage;
->>>>>>> 671ab10b
     }
 
     private string SanitizeInGameOOCMessage(string message)
