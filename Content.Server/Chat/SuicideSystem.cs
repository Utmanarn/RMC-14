<<<<<<< HEAD
using Content.Server.Administration.Logs;
using Content.Server.Popups;
using Content.Shared.CCVar;
=======
using Content.Server.GameTicking;
>>>>>>> ed7ae5c6
using Content.Shared.Damage;
using Content.Shared.Database;
using Content.Shared.Hands.Components;
using Content.Shared.Interaction.Events;
using Content.Shared.Item;
using Content.Shared.Mind;
using Content.Shared.Mobs.Components;
using Content.Shared.Mobs.Systems;
using Content.Shared.Popups;
using Content.Shared.Tag;
using Robust.Shared.Configuration;
using Robust.Shared.Player;
using Content.Shared.Administration.Logs;
using Content.Shared.Chat;
using Content.Shared.Mind.Components;

namespace Content.Server.Chat;

public sealed class SuicideSystem : EntitySystem
{
    [Dependency] private readonly EntityLookupSystem _entityLookupSystem = default!;
    [Dependency] private readonly ISharedAdminLogManager _adminLogger = default!;
    [Dependency] private readonly TagSystem _tagSystem = default!;
    [Dependency] private readonly MobStateSystem _mobState = default!;
    [Dependency] private readonly SharedPopupSystem _popup = default!;
    [Dependency] private readonly GameTicker _gameTicker = default!;
    [Dependency] private readonly SharedSuicideSystem _suicide = default!;

    public override void Initialize()
    {
<<<<<<< HEAD
        [Dependency] private readonly DamageableSystem _damageableSystem = default!;
        [Dependency] private readonly EntityLookupSystem _entityLookupSystem = default!;
        [Dependency] private readonly IAdminLogManager _adminLogger = default!;
        [Dependency] private readonly IPrototypeManager _prototypeManager = default!;
        [Dependency] private readonly TagSystem _tagSystem = default!;
        [Dependency] private readonly MobStateSystem _mobState = default!;
        [Dependency] private readonly SharedPopupSystem _popup = default!;
        [Dependency] private readonly IConfigurationManager _configuration = default!;

        private bool _canSuicide = false;

        public override void Initialize()
        {
            base.Initialize();
            _configuration.OnValueChanged(CCVars.ICEnableSuicide, OnSuicideEnabledChanged, true);
        }

        private void OnSuicideEnabledChanged(bool enabled)
        {
            _canSuicide = enabled;
        }

        public override void Shutdown()
        {
            base.Shutdown();
            _configuration.UnsubValueChanged(CCVars.ICEnableSuicide, OnSuicideEnabledChanged);
        }

        public bool Suicide(EntityUid victim)
        {
            if (!_canSuicide)
                return false;

            // Checks to see if the CannotSuicide tag exits, ghosts instead.
            if (_tagSystem.HasTag(victim, "CannotSuicide"))
                return false;
=======
        base.Initialize();
>>>>>>> ed7ae5c6

        SubscribeLocalEvent<DamageableComponent, SuicideEvent>(OnDamageableSuicide);
        SubscribeLocalEvent<MobStateComponent, SuicideEvent>(OnEnvironmentalSuicide);
        SubscribeLocalEvent<MindContainerComponent, SuicideGhostEvent>(OnSuicideGhost);
    }

    /// <summary>
    /// Calling this function will attempt to kill the user by suiciding on objects in the surrounding area
    /// or by applying a lethal amount of damage to the user with the default method.
    /// Used when writing /suicide
    /// </summary>
    public bool Suicide(EntityUid victim)
    {
        // Can't suicide if we're already dead
        if (!TryComp<MobStateComponent>(victim, out var mobState) || _mobState.IsDead(victim, mobState))
            return false;

        var suicideGhostEvent = new SuicideGhostEvent(victim);
        RaiseLocalEvent(victim, suicideGhostEvent);

        // Suicide is considered a fail if the user wasn't able to ghost
        // Suiciding with the CannotSuicide tag will ghost the player but not kill the body
        if (!suicideGhostEvent.Handled || _tagSystem.HasTag(victim, "CannotSuicide"))
            return false;

        _adminLogger.Add(LogType.Mind, $"{EntityManager.ToPrettyString(victim):player} is attempting to suicide");
        var suicideEvent = new SuicideEvent(victim);
        RaiseLocalEvent(victim, suicideEvent);

        _adminLogger.Add(LogType.Mind, $"{EntityManager.ToPrettyString(victim):player} suicided.");
        return true;
    }

    /// <summary>
    /// Event subscription created to handle the ghosting aspect relating to suicides
    /// Mainly useful when you can raise an event in Shared and can't call Suicide() directly
    /// </summary>
    private void OnSuicideGhost(Entity<MindContainerComponent> victim, ref SuicideGhostEvent args)
    {
        if (args.Handled)
            return;

        if (victim.Comp.Mind == null)
            return;

        if (!TryComp<MindComponent>(victim.Comp.Mind, out var mindComponent))
            return;

        // CannotSuicide tag will allow the user to ghost, but also return to their mind
        // This is kind of weird, not sure what it applies to?
        if (_tagSystem.HasTag(victim, "CannotSuicide"))
            args.CanReturnToBody = true;

        if (_gameTicker.OnGhostAttempt(victim.Comp.Mind.Value, args.CanReturnToBody, mind: mindComponent))
            args.Handled = true;
    }

    /// <summary>
    /// Raise event to attempt to use held item, or surrounding entities to attempt to commit suicide
    /// </summary>
    private void OnEnvironmentalSuicide(Entity<MobStateComponent> victim, ref SuicideEvent args)
    {
        if (args.Handled || _mobState.IsCritical(victim))
            return;

        var suicideByEnvironmentEvent = new SuicideByEnvironmentEvent(victim);

        // Try to suicide by raising an event on the held item
        if (EntityManager.TryGetComponent(victim, out HandsComponent? handsComponent)
            && handsComponent.ActiveHandEntity is { } item)
        {
            RaiseLocalEvent(item, suicideByEnvironmentEvent);
            if (suicideByEnvironmentEvent.Handled)
            {
                args.Handled = suicideByEnvironmentEvent.Handled;
                return;
            }
        }

        // Try to suicide by nearby entities, like Microwaves or Crematoriums, by raising an event on it
        // Returns upon being handled by any entity
        var itemQuery = GetEntityQuery<ItemComponent>();
        foreach (var entity in _entityLookupSystem.GetEntitiesInRange(victim, 1, LookupFlags.Approximate | LookupFlags.Static))
        {
            // Skip any nearby items that can be picked up, we already checked the active held item above
            if (itemQuery.HasComponent(entity))
                continue;

            RaiseLocalEvent(entity, suicideByEnvironmentEvent);
            if (!suicideByEnvironmentEvent.Handled)
                continue;

            args.Handled = suicideByEnvironmentEvent.Handled;
            return;
        }
    }

    /// <summary>
    /// Default suicide behavior for any kind of entity that can take damage
    /// </summary>
    private void OnDamageableSuicide(Entity<DamageableComponent> victim, ref SuicideEvent args)
    {
        if (args.Handled)
            return;

        var othersMessage = Loc.GetString("suicide-command-default-text-others", ("name", victim));
        _popup.PopupEntity(othersMessage, victim, Filter.PvsExcept(victim), true);

        var selfMessage = Loc.GetString("suicide-command-default-text-self");
        _popup.PopupEntity(selfMessage, victim, victim);

        if (args.DamageSpecifier != null)
        {
            _suicide.ApplyLethalDamage(victim, args.DamageSpecifier);
            args.Handled = true;
            return;
        }

        args.DamageType ??= "Bloodloss";
        _suicide.ApplyLethalDamage(victim, args.DamageType);
        args.Handled = true;
    }
}<|MERGE_RESOLUTION|>--- conflicted
+++ resolved
@@ -1,10 +1,4 @@
-<<<<<<< HEAD
-using Content.Server.Administration.Logs;
-using Content.Server.Popups;
-using Content.Shared.CCVar;
-=======
 using Content.Server.GameTicking;
->>>>>>> ed7ae5c6
 using Content.Shared.Damage;
 using Content.Shared.Database;
 using Content.Shared.Hands.Components;
@@ -18,6 +12,7 @@
 using Robust.Shared.Configuration;
 using Robust.Shared.Player;
 using Content.Shared.Administration.Logs;
+using Content.Shared.CCVar;
 using Content.Shared.Chat;
 using Content.Shared.Mind.Components;
 
@@ -32,53 +27,18 @@
     [Dependency] private readonly SharedPopupSystem _popup = default!;
     [Dependency] private readonly GameTicker _gameTicker = default!;
     [Dependency] private readonly SharedSuicideSystem _suicide = default!;
+    [Dependency] private readonly IConfigurationManager _config = default!;
+
+    private bool _canSuicide = false;
 
     public override void Initialize()
     {
-<<<<<<< HEAD
-        [Dependency] private readonly DamageableSystem _damageableSystem = default!;
-        [Dependency] private readonly EntityLookupSystem _entityLookupSystem = default!;
-        [Dependency] private readonly IAdminLogManager _adminLogger = default!;
-        [Dependency] private readonly IPrototypeManager _prototypeManager = default!;
-        [Dependency] private readonly TagSystem _tagSystem = default!;
-        [Dependency] private readonly MobStateSystem _mobState = default!;
-        [Dependency] private readonly SharedPopupSystem _popup = default!;
-        [Dependency] private readonly IConfigurationManager _configuration = default!;
-
-        private bool _canSuicide = false;
-
-        public override void Initialize()
-        {
-            base.Initialize();
-            _configuration.OnValueChanged(CCVars.ICEnableSuicide, OnSuicideEnabledChanged, true);
-        }
-
-        private void OnSuicideEnabledChanged(bool enabled)
-        {
-            _canSuicide = enabled;
-        }
-
-        public override void Shutdown()
-        {
-            base.Shutdown();
-            _configuration.UnsubValueChanged(CCVars.ICEnableSuicide, OnSuicideEnabledChanged);
-        }
-
-        public bool Suicide(EntityUid victim)
-        {
-            if (!_canSuicide)
-                return false;
-
-            // Checks to see if the CannotSuicide tag exits, ghosts instead.
-            if (_tagSystem.HasTag(victim, "CannotSuicide"))
-                return false;
-=======
         base.Initialize();
->>>>>>> ed7ae5c6
 
         SubscribeLocalEvent<DamageableComponent, SuicideEvent>(OnDamageableSuicide);
         SubscribeLocalEvent<MobStateComponent, SuicideEvent>(OnEnvironmentalSuicide);
         SubscribeLocalEvent<MindContainerComponent, SuicideGhostEvent>(OnSuicideGhost);
+        Subs.CVar(_config, CCVars.ICEnableSuicide, v => _canSuicide = v, true);
     }
 
     /// <summary>
@@ -88,6 +48,9 @@
     /// </summary>
     public bool Suicide(EntityUid victim)
     {
+        if (!_canSuicide)
+            return false;
+
         // Can't suicide if we're already dead
         if (!TryComp<MobStateComponent>(victim, out var mobState) || _mobState.IsDead(victim, mobState))
             return false;
