--- conflicted
+++ resolved
@@ -55,292 +55,6 @@
         args.Price += price * component.UnspawnedCount;
     }
 
-<<<<<<< HEAD
-=======
-    public override void Shoot(EntityUid gunUid, GunComponent gun, List<(EntityUid? Entity, IShootable Shootable)> ammo,
-        EntityCoordinates fromCoordinates, EntityCoordinates toCoordinates, out bool userImpulse, EntityUid? user = null, bool throwItems = false)
-    {
-        userImpulse = true;
-
-        if (user != null)
-        {
-            var selfEvent = new SelfBeforeGunShotEvent(user.Value, (gunUid, gun), ammo);
-            RaiseLocalEvent(user.Value, selfEvent);
-            if (selfEvent.Cancelled)
-            {
-                userImpulse = false;
-                return;
-            }
-        }
-
-        var fromMap = fromCoordinates.ToMap(EntityManager, TransformSystem);
-        var toMap = toCoordinates.ToMapPos(EntityManager, TransformSystem);
-        var mapDirection = toMap - fromMap.Position;
-        var mapAngle = mapDirection.ToAngle();
-        var angle = GetRecoilAngle(Timing.CurTime, gun, mapDirection.ToAngle());
-
-        // If applicable, this ensures the projectile is parented to grid on spawn, instead of the map.
-        var fromEnt = MapManager.TryFindGridAt(fromMap, out var gridUid, out var grid)
-            ? fromCoordinates.WithEntityId(gridUid, EntityManager)
-            : new EntityCoordinates(MapManager.GetMapEntityId(fromMap.MapId), fromMap.Position);
-
-        // Update shot based on the recoil
-        toMap = fromMap.Position + angle.ToVec() * mapDirection.Length();
-        mapDirection = toMap - fromMap.Position;
-        var gunVelocity = Physics.GetMapLinearVelocity(fromEnt);
-
-        // I must be high because this was getting tripped even when true.
-        // DebugTools.Assert(direction != Vector2.Zero);
-        var shotProjectiles = new List<EntityUid>(ammo.Count);
-
-        foreach (var (ent, shootable) in ammo)
-        {
-            // pneumatic cannon doesn't shoot bullets it just throws them, ignore ammo handling
-            if (throwItems && ent != null)
-            {
-                ShootOrThrow(ent.Value, mapDirection, gunVelocity, gun, gunUid, user);
-                continue;
-            }
-
-            switch (shootable)
-            {
-                // Cartridge shoots something else
-                case CartridgeAmmoComponent cartridge:
-                    if (!cartridge.Spent)
-                    {
-                        var uid = Spawn(cartridge.Prototype, fromEnt);
-                        CreateAndFireProjectiles(uid, cartridge);
-
-                        RaiseLocalEvent(ent!.Value, new AmmoShotEvent()
-                        {
-                            FiredProjectiles = shotProjectiles,
-                        });
-
-                        SetCartridgeSpent(ent.Value, cartridge, true);
-
-                        if (cartridge.DeleteOnSpawn)
-                            Del(ent.Value);
-                    }
-                    else
-                    {
-                        userImpulse = false;
-                        Audio.PlayPredicted(gun.SoundEmpty, gunUid, user);
-                    }
-
-                    // Something like ballistic might want to leave it in the container still
-                    if (!cartridge.DeleteOnSpawn && !Containers.IsEntityInContainer(ent!.Value))
-                        EjectCartridge(ent.Value, angle);
-
-                    Dirty(ent!.Value, cartridge);
-                    break;
-                // Ammo shoots itself
-                case AmmoComponent newAmmo:
-                    if (ent == null)
-                        break;
-                    CreateAndFireProjectiles(ent.Value, newAmmo);
-
-                    break;
-                case HitscanPrototype hitscan:
-
-                    EntityUid? lastHit = null;
-
-                    var from = fromMap;
-                    // can't use map coords above because funny FireEffects
-                    var fromEffect = fromCoordinates;
-                    var dir = mapDirection.Normalized();
-
-                    //in the situation when user == null, means that the cannon fires on its own (via signals). And we need the gun to not fire by itself in this case
-                    var lastUser = user ?? gunUid;
-
-                    if (hitscan.Reflective != ReflectType.None)
-                    {
-                        for (var reflectAttempt = 0; reflectAttempt < 3; reflectAttempt++)
-                        {
-                            var ray = new CollisionRay(from.Position, dir, hitscan.CollisionMask);
-                            var rayCastResults =
-                                Physics.IntersectRay(from.MapId, ray, hitscan.MaxLength, lastUser, false).ToList();
-                            if (!rayCastResults.Any())
-                                break;
-
-                            var result = rayCastResults[0];
-
-                            // Check if laser is shot from in a container
-                            if (!_container.IsEntityOrParentInContainer(lastUser))
-                            {
-                                // Checks if the laser should pass over unless targeted by its user
-                                foreach (var collide in rayCastResults)
-                                {
-                                    if (collide.HitEntity != gun.Target &&
-                                        CompOrNull<RequireProjectileTargetComponent>(collide.HitEntity)?.Active == true)
-                                    {
-                                        continue;
-                                    }
-
-                                    result = collide;
-                                    break;
-                                }
-                            }
-
-                            var hit = result.HitEntity;
-                            lastHit = hit;
-
-                            FireEffects(fromEffect, result.Distance, dir.Normalized().ToAngle(), hitscan, hit);
-
-                            var ev = new HitScanReflectAttemptEvent(user, gunUid, hitscan.Reflective, dir, false);
-                            RaiseLocalEvent(hit, ref ev);
-
-                            if (!ev.Reflected)
-                                break;
-
-                            fromEffect = Transform(hit).Coordinates;
-                            from = fromEffect.ToMap(EntityManager, _transform);
-                            dir = ev.Direction;
-                            lastUser = hit;
-                        }
-                    }
-
-                    if (lastHit != null)
-                    {
-                        var hitEntity = lastHit.Value;
-                        if (hitscan.StaminaDamage > 0f)
-                            _stamina.TakeStaminaDamage(hitEntity, hitscan.StaminaDamage, source: user);
-
-                        var dmg = hitscan.Damage;
-
-                        var hitName = ToPrettyString(hitEntity);
-                        if (dmg != null)
-                            dmg = Damageable.TryChangeDamage(hitEntity, dmg * Damageable.UniversalHitscanDamageModifier, origin: user);
-
-                        // check null again, as TryChangeDamage returns modified damage values
-                        if (dmg != null)
-                        {
-                            if (!Deleted(hitEntity))
-                            {
-                                if (dmg.AnyPositive())
-                                {
-                                    _color.RaiseEffect(Color.Red, new List<EntityUid>() { hitEntity }, Filter.Pvs(hitEntity, entityManager: EntityManager));
-                                }
-
-                                // TODO get fallback position for playing hit sound.
-                                PlayImpactSound(hitEntity, dmg, hitscan.Sound, hitscan.ForceSound);
-                            }
-
-                            if (user != null)
-                            {
-                                Logs.Add(LogType.HitScanHit,
-                                    $"{ToPrettyString(user.Value):user} hit {hitName:target} using hitscan and dealt {dmg.GetTotal():damage} damage");
-                            }
-                            else
-                            {
-                                Logs.Add(LogType.HitScanHit,
-                                    $"{hitName:target} hit by hitscan dealing {dmg.GetTotal():damage} damage");
-                            }
-                        }
-                    }
-                    else
-                    {
-                        FireEffects(fromEffect, hitscan.MaxLength, dir.ToAngle(), hitscan);
-                    }
-
-                    Audio.PlayPredicted(gun.SoundGunshotModified, gunUid, user);
-                    break;
-                default:
-                    throw new ArgumentOutOfRangeException();
-            }
-        }
-
-        RaiseLocalEvent(gunUid, new AmmoShotEvent()
-        {
-            FiredProjectiles = shotProjectiles,
-        });
-
-        void CreateAndFireProjectiles(EntityUid ammoEnt, AmmoComponent ammoComp)
-        {
-            if (TryComp<ProjectileSpreadComponent>(ammoEnt, out var ammoSpreadComp))
-            {
-                var spreadEvent = new GunGetAmmoSpreadEvent(ammoSpreadComp.Spread);
-                RaiseLocalEvent(gunUid, ref spreadEvent);
-
-                var angles = LinearSpread(mapAngle - spreadEvent.Spread / 2,
-                    mapAngle + spreadEvent.Spread / 2, ammoSpreadComp.Count);
-
-                ShootOrThrow(ammoEnt, angles[0].ToVec(), gunVelocity, gun, gunUid, user);
-                shotProjectiles.Add(ammoEnt);
-
-                for (var i = 1; i < ammoSpreadComp.Count; i++)
-                {
-                    var newuid = Spawn(ammoSpreadComp.Proto, fromEnt);
-                    ShootOrThrow(newuid, angles[i].ToVec(), gunVelocity, gun, gunUid, user);
-                    shotProjectiles.Add(newuid);
-                }
-            }
-            else
-            {
-                ShootOrThrow(ammoEnt, mapDirection, gunVelocity, gun, gunUid, user);
-                shotProjectiles.Add(ammoEnt);
-            }
-
-            MuzzleFlash(gunUid, ammoComp, mapDirection.ToAngle(), user);
-            Audio.PlayPredicted(gun.SoundGunshotModified, gunUid, user);
-        }
-    }
-
-    private void ShootOrThrow(EntityUid uid, Vector2 mapDirection, Vector2 gunVelocity, GunComponent gun, EntityUid gunUid, EntityUid? user)
-    {
-        if (gun.Target is { } target && !TerminatingOrDeleted(target))
-        {
-            var targeted = EnsureComp<TargetedProjectileComponent>(uid);
-            targeted.Target = target;
-            Dirty(uid, targeted);
-        }
-
-        // Do a throw
-        if (!HasComp<ProjectileComponent>(uid))
-        {
-            RemoveShootable(uid);
-            // TODO: Someone can probably yeet this a billion miles so need to pre-validate input somewhere up the call stack.
-            ThrowingSystem.TryThrow(uid, mapDirection, gun.ProjectileSpeedModified, user);
-            return;
-        }
-
-        ShootProjectile(uid, mapDirection, gunVelocity, gunUid, user, gun.ProjectileSpeedModified);
-    }
-
-    /// <summary>
-    /// Gets a linear spread of angles between start and end.
-    /// </summary>
-    /// <param name="start">Start angle in degrees</param>
-    /// <param name="end">End angle in degrees</param>
-    /// <param name="intervals">How many shots there are</param>
-    private Angle[] LinearSpread(Angle start, Angle end, int intervals)
-    {
-        var angles = new Angle[intervals];
-        DebugTools.Assert(intervals > 1);
-
-        for (var i = 0; i <= intervals - 1; i++)
-        {
-            angles[i] = new Angle(start + (end - start) * i / (intervals - 1));
-        }
-
-        return angles;
-    }
-
-    private Angle GetRecoilAngle(TimeSpan curTime, GunComponent component, Angle direction)
-    {
-        var timeSinceLastFire = (curTime - component.LastFire).TotalSeconds;
-        var newTheta = MathHelper.Clamp(component.CurrentAngle.Theta + component.AngleIncreaseModified.Theta - component.AngleDecayModified.Theta * timeSinceLastFire, component.MinAngleModified.Theta, component.MaxAngleModified.Theta);
-        component.CurrentAngle = new Angle(newTheta);
-        component.LastFire = component.NextFire;
-
-        // Convert it so angle can go either side.
-        var random = Random.NextFloat(-0.5f, 0.5f);
-        var spread = component.CurrentAngle.Theta * random;
-        var angle = new Angle(direction.Theta + component.CurrentAngle.Theta * random);
-        DebugTools.Assert(spread <= component.MaxAngleModified.Theta);
-        return angle;
-    }
-
->>>>>>> e4864ac4
     protected override void Popup(string message, EntityUid? uid, EntityUid? user) { }
 
     protected override void CreateEffect(EntityUid gunUid, MuzzleFlashEvent message, EntityUid? user = null, EntityUid? player = null)
