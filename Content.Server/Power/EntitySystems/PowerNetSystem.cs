--- conflicted
+++ resolved
@@ -37,19 +37,19 @@
 
         private BatteryRampPegSolver _solver = new();
 
+        // RMC14
         private EntityQuery<RMCPowerReceiverComponent> _rmcPowerReceiverQuery;
 
         public override void Initialize()
         {
             base.Initialize();
 
-<<<<<<< HEAD
-            _rmcPowerReceiverQuery = GetEntityQuery<RMCPowerReceiverComponent>();
-=======
             _apcBatteryQuery = GetEntityQuery<ApcPowerReceiverBatteryComponent>();
             _appearanceQuery = GetEntityQuery<AppearanceComponent>();
             _batteryQuery = GetEntityQuery<BatteryComponent>();
->>>>>>> e4864ac4
+
+            // RMC14
+            _rmcPowerReceiverQuery = GetEntityQuery<RMCPowerReceiverComponent>();
 
             UpdatesAfter.Add(typeof(NodeGroupSystem));
             _solver = new(_cfg.GetCVar(CCVars.DebugPow3rDisableParallel));
