using System.Linq;
using Content.Server.Body.Components;
using Content.Server.Chemistry.Containers.EntitySystems;
using Content.Server.Interaction;
using Content.Shared._RMC14.Marines.Skills;
using Content.Shared.Chemistry.Components;
using Content.Shared.Chemistry.Components.SolutionManager;
using Content.Shared.Chemistry;
using Content.Shared.Chemistry.EntitySystems;
using Content.Shared.Chemistry.Reagent;
using Content.Shared.Database;
using Content.Shared.DoAfter;
using Content.Shared.FixedPoint;
using Content.Shared.Forensics;
using Content.Shared.IdentityManagement;
using Content.Shared.Interaction;
using Content.Shared.Interaction.Events;
using Content.Shared.Mobs.Components;
using Content.Shared.Timing;
using Content.Shared.Weapons.Melee.Events;
<<<<<<< HEAD
=======
using Content.Server.Interaction;
using Content.Server.Body.Components;
using Robust.Shared.GameStates;
using System.Diagnostics.CodeAnalysis;
using System.Linq;
>>>>>>> 928877f0
using Robust.Server.Audio;

namespace Content.Server.Chemistry.EntitySystems;

public sealed class HypospraySystem : SharedHypospraySystem
{
    [Dependency] private readonly AudioSystem _audio = default!;
    [Dependency] private readonly SharedDoAfterSystem _doAfter = default!;
    [Dependency] private readonly InteractionSystem _interaction = default!;

    public override void Initialize()
    {
        base.Initialize();

        SubscribeLocalEvent<HyposprayComponent, AfterInteractEvent>(OnAfterInteract);
        SubscribeLocalEvent<HyposprayComponent, MeleeHitEvent>(OnAttack);
        SubscribeLocalEvent<HyposprayComponent, UseInHandEvent>(OnUseInHand);
        SubscribeLocalEvent<HyposprayComponent, HyposprayDoAfterEvent>(OnHyposprayDoAfter);
    }

    private void OnHyposprayDoAfter(Entity<HyposprayComponent> ent, ref HyposprayDoAfterEvent args)
    {
        if (args.Cancelled || args.Handled)
            return;

        if (args.Target is not { } target)
            return;

        args.Handled = true;

        var user = args.User;
        var component = ent.Comp;
        var uid = ent.Owner;
        string? msgFormat = null;

        if (target == user)
            msgFormat = "hypospray-component-inject-self-message";
        else if (EligibleEntity(user, EntityManager, component) && _interaction.TryRollClumsy(user, component.ClumsyFailChance))
        {
            msgFormat = "hypospray-component-inject-self-clumsy-message";
            target = user;
        }

        if (!_solutionContainers.TryGetSolution(uid, component.SolutionName, out var hypoSpraySoln, out var hypoSpraySolution) || hypoSpraySolution.Volume == 0)
        {
            _popup.PopupEntity(Loc.GetString("hypospray-component-empty-message"), target, user);
            return;
        }

        if (!_solutionContainers.TryGetInjectableSolution(target, out var targetSoln, out var targetSolution))
        {
            _popup.PopupEntity(Loc.GetString("hypospray-cant-inject", ("target", Identity.Entity(target, EntityManager))), target, user);
            return;
        }

        _popup.PopupEntity(Loc.GetString(msgFormat ?? "hypospray-component-inject-other-message", ("other", target)), target, user);

        if (target != user)
        {
            _popup.PopupEntity(Loc.GetString("hypospray-component-feel-prick-message"), target, target);
            // TODO: This should just be using melee attacks...
            // meleeSys.SendLunge(angle, user);
        }

        _audio.PlayPvs(component.InjectSound, user);

        // Medipens and such use this system and don't have a delay, requiring extra checks
        // BeginDelay function returns if item is already on delay
        if (TryComp(ent, out UseDelayComponent? delayComp))
            _useDelay.TryResetDelay((uid, delayComp));

        // Get transfer amount. May be smaller than component.TransferAmount if not enough room
        var realTransferAmount = FixedPoint2.Min(component.TransferAmount, targetSolution.AvailableVolume);

        if (realTransferAmount <= 0)
        {
            _popup.PopupEntity(Loc.GetString("hypospray-component-transfer-already-full-message", ("owner", target)), target, user);
            return;
        }

        // Move units from attackSolution to targetSolution
        var removedSolution = _solutionContainers.SplitSolution(hypoSpraySoln.Value, realTransferAmount);

        if (!targetSolution.CanAddSolution(removedSolution))
            return;
        _reactiveSystem.DoEntityReaction(target, removedSolution, ReactionMethod.Injection);
        _solutionContainers.TryAddSolution(targetSoln.Value, removedSolution);

        var ev = new TransferDnaEvent { Donor = target, Recipient = uid };
        RaiseLocalEvent(target, ref ev);

        // same LogType as syringes...
<<<<<<< HEAD
        _adminLogger.Add(LogType.ForceFeed, $"{EntityManager.ToPrettyString(user):user} injected {EntityManager.ToPrettyString(target):target} with a solution {SolutionContainerSystem.ToPrettyString(removedSolution):removedSolution} using a {EntityManager.ToPrettyString(uid):using}");
    }

    private bool TryUseHypospray(Entity<HyposprayComponent> entity, EntityUid target, EntityUid user)
    {
        // if target is ineligible but is a container, try to draw from the container if allowed
        if (!EligibleEntity(target, EntityManager, entity)
            && _solutionContainers.TryGetDrawableSolution(target, out var drawableSolution, out _) && entity.Comp.CanContainerDraw)
        {
            return TryDraw(entity, target, drawableSolution.Value, user);
        }

        return TryDoInject(entity, target, user);
    }

    private void OnUseInHand(Entity<HyposprayComponent> entity, ref UseInHandEvent args)
    {
        if (args.Handled)
            return;

        args.Handled = TryDoInject(entity, args.User, args.User);
    }

    public void OnAfterInteract(Entity<HyposprayComponent> entity, ref AfterInteractEvent args)
    {
        if (args.Handled || !args.CanReach || args.Target == null)
            return;

        args.Handled = TryUseHypospray(entity, args.Target.Value, args.User);
    }

    public void OnAttack(Entity<HyposprayComponent> entity, ref MeleeHitEvent args)
    {
        if (!args.HitEntities.Any())
            return;

        TryDoInject(entity, args.HitEntities.First(), args.User);
    }

    public bool TryDoInject(Entity<HyposprayComponent> entity, EntityUid target, EntityUid user)
    {
        var (uid, component) = entity;

        if (!EligibleEntity(target, EntityManager, component))
            return false;

        if (TryComp(uid, out UseDelayComponent? delayComp))
        {
            if (_useDelay.IsDelayed((uid, delayComp)))
                return false;
        }

        var attemptEv = new AttemptHyposprayUseEvent(user, target, TimeSpan.Zero);
        RaiseLocalEvent(entity, ref attemptEv);
        var doAfter = new HyposprayDoAfterEvent();
        var args = new DoAfterArgs(EntityManager, user, attemptEv.DoAfter, doAfter, entity, target, entity)
        {
            BreakOnMove = true,
            BreakOnHandChange = true,
            NeedHand = true
        };
        _doAfter.TryStartDoAfter(args);
=======
        _adminLogger.Add(LogType.ForceFeed, $"{EntityManager.ToPrettyString(user):user} injected {EntityManager.ToPrettyString(target):target} with a solution {SharedSolutionContainerSystem.ToPrettyString(removedSolution):removedSolution} using a {EntityManager.ToPrettyString(uid):using}");
>>>>>>> 928877f0

        return true;
    }

    private bool TryDraw(Entity<HyposprayComponent> entity, Entity<BloodstreamComponent?> target, Entity<SolutionComponent> targetSolution, EntityUid user)
    {
        if (!_solutionContainers.TryGetSolution(entity.Owner, entity.Comp.SolutionName, out var soln,
                out var solution) || solution.AvailableVolume == 0)
        {
            return false;
        }

        // Get transfer amount. May be smaller than _transferAmount if not enough room, also make sure there's room in the injector
        var realTransferAmount = FixedPoint2.Min(entity.Comp.TransferAmount, targetSolution.Comp.Solution.Volume,
            solution.AvailableVolume);

        if (realTransferAmount <= 0)
        {
            _popup.PopupEntity(
                Loc.GetString("injector-component-target-is-empty-message",
                    ("target", Identity.Entity(target, EntityManager))),
                entity.Owner, user);
            return false;
        }

        var removedSolution = _solutionContainers.Draw(target.Owner, targetSolution, realTransferAmount);

        if (!_solutionContainers.TryAddSolution(soln.Value, removedSolution))
        {
            return false;
        }

        _popup.PopupEntity(Loc.GetString("injector-component-draw-success-message",
            ("amount", removedSolution.Volume),
            ("target", Identity.Entity(target, EntityManager))), entity.Owner, user);
        return true;
    }

    private bool EligibleEntity(EntityUid entity, IEntityManager entMan, HyposprayComponent component)
    {
        // TODO: Does checking for BodyComponent make sense as a "can be hypospray'd" tag?
        // In SS13 the hypospray ONLY works on mobs, NOT beakers or anything else.
        // But this is 14, we dont do what SS13 does just because SS13 does it.
        return component.OnlyAffectsMobs
            ? entMan.HasComponent<SolutionContainerManagerComponent>(entity) &&
              entMan.HasComponent<MobStateComponent>(entity)
            : entMan.HasComponent<SolutionContainerManagerComponent>(entity);
    }
}<|MERGE_RESOLUTION|>--- conflicted
+++ resolved
@@ -18,14 +18,11 @@
 using Content.Shared.Mobs.Components;
 using Content.Shared.Timing;
 using Content.Shared.Weapons.Melee.Events;
-<<<<<<< HEAD
-=======
 using Content.Server.Interaction;
 using Content.Server.Body.Components;
 using Robust.Shared.GameStates;
 using System.Diagnostics.CodeAnalysis;
 using System.Linq;
->>>>>>> 928877f0
 using Robust.Server.Audio;
 
 namespace Content.Server.Chemistry.EntitySystems;
@@ -118,8 +115,7 @@
         RaiseLocalEvent(target, ref ev);
 
         // same LogType as syringes...
-<<<<<<< HEAD
-        _adminLogger.Add(LogType.ForceFeed, $"{EntityManager.ToPrettyString(user):user} injected {EntityManager.ToPrettyString(target):target} with a solution {SolutionContainerSystem.ToPrettyString(removedSolution):removedSolution} using a {EntityManager.ToPrettyString(uid):using}");
+        _adminLogger.Add(LogType.ForceFeed, $"{EntityManager.ToPrettyString(user):user} injected {EntityManager.ToPrettyString(target):target} with a solution {SharedSolutionContainerSystem.ToPrettyString(removedSolution):removedSolution} using a {EntityManager.ToPrettyString(uid):using}");
     }
 
     private bool TryUseHypospray(Entity<HyposprayComponent> entity, EntityUid target, EntityUid user)
@@ -181,9 +177,6 @@
             NeedHand = true
         };
         _doAfter.TryStartDoAfter(args);
-=======
-        _adminLogger.Add(LogType.ForceFeed, $"{EntityManager.ToPrettyString(user):user} injected {EntityManager.ToPrettyString(target):target} with a solution {SharedSolutionContainerSystem.ToPrettyString(removedSolution):removedSolution} using a {EntityManager.ToPrettyString(uid):using}");
->>>>>>> 928877f0
 
         return true;
     }
