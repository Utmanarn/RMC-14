--- conflicted
+++ resolved
@@ -86,13 +86,8 @@
             var bufferCurrentVolume = bufferSolution.Volume;
 
             var state = new ChemMasterBoundUserInterfaceState(
-<<<<<<< HEAD
-                chemMaster.Mode, BuildInputContainerInfo(inputContainer), BuildOutputContainerInfo(outputContainer),
+                chemMaster.Mode, chemMaster.SortingType, BuildInputContainerInfo(inputContainer), BuildOutputContainerInfo(outputContainer),
                 bufferReagents, bufferCurrentVolume, chemMaster.PillType, chemMaster.PillBottleColor, chemMaster.PillDosageLimit, chemMaster.PillDosagePrevious, updateLabel);
-=======
-                chemMaster.Mode, chemMaster.SortingType, BuildInputContainerInfo(inputContainer), BuildOutputContainerInfo(outputContainer),
-                bufferReagents, bufferCurrentVolume, chemMaster.PillType, chemMaster.PillDosageLimit, updateLabel);
->>>>>>> e4864ac4
 
             _userInterfaceSystem.SetUiState(owner, ChemMasterUiKey.Key, state);
         }
