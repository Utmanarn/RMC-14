--- conflicted
+++ resolved
@@ -38,12 +38,8 @@
     [Dependency] private readonly MindSystem _minds = default!;
     [Dependency] private readonly PlayTimeTrackingManager _tracking = default!;
     [Dependency] private readonly IAdminManager _adminManager = default!;
-<<<<<<< HEAD
-    [Dependency] private readonly SharedRoleSystem _role = default!;
+    [Dependency] private readonly IServerPreferencesManager _preferencesManager = default!;
     [Dependency] private readonly RMCPlayTimeManager _rmcPlayTime = default!;
-=======
-    [Dependency] private readonly IServerPreferencesManager _preferencesManager = default!;
->>>>>>> ed7ae5c6
 
     public override void Initialize()
     {
