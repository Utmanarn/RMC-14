--- conflicted
+++ resolved
@@ -474,14 +474,9 @@
                 }
 
                 // TODO EXPLOSIONS turn explosions into entities, and pass the the entity in as the damage origin.
-<<<<<<< HEAD
-                _damageableSystem.TryChangeDamage(entity, damage, ignoreResistances: true);
+                _damageableSystem.TryChangeDamage(entity, damage * _damageableSystem.UniversalExplosionDamageModifier, ignoreResistances: true);
                 var ev = new ExplosionReceivedEvent(id, epicenter, damage);
                 RaiseLocalEvent(entity, ref ev);
-=======
-                _damageableSystem.TryChangeDamage(entity, damage * _damageableSystem.UniversalExplosionDamageModifier, ignoreResistances: true);
-
->>>>>>> e4864ac4
             }
         }
 
