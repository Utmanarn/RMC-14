using Content.Server.Construction.Components;
using Content.Shared._CM14.Prototypes;
using Content.Shared.Construction;
using Content.Shared.Construction.Prototypes;
using Content.Shared.Construction.Steps;
using Content.Shared.Examine;
using Content.Shared.Popups;
using Content.Shared.Verbs;
using Robust.Shared.Utility;

namespace Content.Server.Construction
{
    public sealed partial class ConstructionSystem
    {
        [Dependency] private readonly SharedPopupSystem _popup = default!;

        private readonly Dictionary<ConstructionPrototype, ConstructionGuide> _guideCache = new();

        private void InitializeGuided()
        {
            SubscribeNetworkEvent<RequestConstructionGuide>(OnGuideRequested);
            SubscribeLocalEvent<ConstructionComponent, GetVerbsEvent<Verb>>(AddDeconstructVerb);
            SubscribeLocalEvent<ConstructionComponent, ExaminedEvent>(HandleConstructionExamined);
        }

        private void OnGuideRequested(RequestConstructionGuide msg, EntitySessionEventArgs args)
        {
<<<<<<< HEAD
            if (!_prototypeManager.TryCM(msg.ConstructionId, out ConstructionPrototype? prototype))
=======
            if (!PrototypeManager.TryIndex(msg.ConstructionId, out ConstructionPrototype? prototype))
>>>>>>> 7ba26f45
                return;

            if(GetGuide(prototype) is {} guide)
                RaiseNetworkEvent(new ResponseConstructionGuide(msg.ConstructionId, guide), args.SenderSession.Channel);
        }

        private void AddDeconstructVerb(EntityUid uid, ConstructionComponent component, GetVerbsEvent<Verb> args)
        {
            if (!args.CanAccess || !args.CanInteract || args.Hands == null)
                return;

            if (component.TargetNode == component.DeconstructionNode ||
                component.Node == component.DeconstructionNode)
                return;

            if (!PrototypeManager.TryIndex(component.Graph, out ConstructionGraphPrototype? graph))
                return;

            if (component.DeconstructionNode == null)
                return;

            if (GetCurrentNode(uid, component) is not {} currentNode)
                return;

            if (graph.Path(currentNode.Name, component.DeconstructionNode) is not {} path || path.Length == 0)
                return;

            Verb verb = new();
            //verb.Category = VerbCategories.Construction;
            //TODO VERBS add more construction verbs? Until then, removing construction category
            verb.Text = Loc.GetString("deconstructible-verb-begin-deconstruct");
            verb.Icon = new SpriteSpecifier.Texture(
                new ("/Textures/Interface/hammer_scaled.svg.192dpi.png"));

            verb.Act = () =>
            {
                SetPathfindingTarget(uid, component.DeconstructionNode, component);
                if (component.TargetNode == null)
                {
                    // Maybe check, but on the flip-side a better solution might be to not make it undeconstructible in the first place, no?
                    _popup.PopupEntity(Loc.GetString("deconstructible-verb-activate-no-target-text"), uid, uid);
                }
                else
                {
                    _popup.PopupEntity(Loc.GetString("deconstructible-verb-activate-text"), args.User, args.User);
                }
            };

            args.Verbs.Add(verb);
        }

        private void HandleConstructionExamined(EntityUid uid, ConstructionComponent component, ExaminedEvent args)
        {
            using (args.PushGroup(nameof(ConstructionComponent)))
            {
                if (GetTargetNode(uid, component) is {} target)
                {
                    if (target.Name == component.DeconstructionNode)
                    {
                        args.PushMarkup(Loc.GetString("deconstruction-header-text") + "\n");
                    }
                    else
                    {
                        args.PushMarkup(Loc.GetString(
                            "construction-component-to-create-header",
                            ("targetName", target.Name)) + "\n");
                    }
                }

                if (component.EdgeIndex == null && GetTargetEdge(uid, component) is {} targetEdge)
                {
                    var preventStepExamine = false;

                    foreach (var condition in targetEdge.Conditions)
                    {
                        preventStepExamine |= condition.DoExamine(args);
                    }

                    if (!preventStepExamine)
                        targetEdge.Steps[0].DoExamine(args);
                    return;
                }

                if (GetCurrentEdge(uid, component) is {} edge)
                {
                    var preventStepExamine = false;

                    foreach (var condition in edge.Conditions)
                    {
                        preventStepExamine |= condition.DoExamine(args);
                    }

                    if (!preventStepExamine && component.StepIndex < edge.Steps.Count)
                        edge.Steps[component.StepIndex].DoExamine(args);
                }
            }

        }


        /// <summary>
        ///     Returns a <see cref="ConstructionGuide"/> for a given <see cref="ConstructionPrototype"/>,
        ///     generating and caching it as needed.
        /// </summary>
        /// <param name="construction">The construction prototype to generate the guide for. We must be able to pathfind
        ///                            from its starting node to its ending node to be able to generate a guide for it.</param>
        /// <returns>The guide for the given construction, or null if we can't pathfind from the start node to the
        ///          end node on that construction.</returns>
        private ConstructionGuide? GetGuide(ConstructionPrototype construction)
        {
            // NOTE: This method might be allocate a fair bit, but do not worry!
            // This method is specifically designed to generate guides once and cache the results,
            // therefore we don't need to worry *too much* about the performance of this.

            // If we've generated and cached this guide before, return it.
            if (_guideCache.TryGetValue(construction, out var guide))
                return guide;

            // If the graph doesn't actually exist, do nothing.
            if (!PrototypeManager.TryIndex(construction.Graph, out ConstructionGraphPrototype? graph))
                return null;

            // If either the start node or the target node are missing, do nothing.
            if (GetNodeFromGraph(graph, construction.StartNode) is not {} startNode
                || GetNodeFromGraph(graph, construction.TargetNode) is not {} targetNode)
                return null;

            // If there's no path from start to target, do nothing.
            if (graph.Path(construction.StartNode, construction.TargetNode) is not {} path
                || path.Length == 0)
                return null;

            var step = 1;

            var entries = new List<ConstructionGuideEntry>()
            {
                // Initial construction header.
                new()
                {
                    Localization = construction.Type == ConstructionType.Structure
                        ? "construction-presenter-to-build" : "construction-presenter-to-craft",
                    EntryNumber = step,
                }
            };

            var conditions = new HashSet<string>();

            // Iterate until the penultimate node.
            var node = startNode;
            var index = 0;
            while(node != targetNode)
            {
                // Can't find path, therefore can't generate guide...
                if (!node.TryGetEdge(path[index].Name, out var edge))
                    return null;

                // First steps are handled specially.
                if (step == 1)
                {
                    foreach (var graphStep in edge.Steps)
                    {
                        // This graph is invalid, we only allow insert steps as the initial construction steps.
                        if (graphStep is not EntityInsertConstructionGraphStep insertStep)
                            return null;

                        entries.Add(insertStep.GenerateGuideEntry());
                    }

                    // Now actually list the construction conditions.
                    foreach (var condition in construction.Conditions)
                    {
                        if (condition.GenerateGuideEntry() is not {} conditionEntry)
                            continue;

                        conditionEntry.Padding += 4;
                        entries.Add(conditionEntry);
                    }

                    step++;
                    node = path[index++];

                    // Add a bit of padding if there will be more steps after this.
                    if(node != targetNode)
                        entries.Add(new ConstructionGuideEntry());

                    continue;
                }

                var old = conditions;
                conditions = new HashSet<string>();

                foreach (var condition in edge.Conditions)
                {
                    foreach (var conditionEntry in condition.GenerateGuideEntry())
                    {
                        conditions.Add(conditionEntry.Localization);

                        // Okay so if the condition entry had a non-null value here, we take it as a numbered step.
                        // This is for cases where there is a lot of snowflake behavior, such as machine frames...
                        // So that the step of inserting a machine board and inserting all of its parts is numbered.
                        if (conditionEntry.EntryNumber != null)
                            conditionEntry.EntryNumber = step++;

                        // To prevent spamming the same stuff over and over again. This is a bit naive, but..ye.
                        // Also we will only hide this condition *if* it isn't numbered.
                        else
                        {
                            if (old.Contains(conditionEntry.Localization))
                                continue;

                            // We only add padding for non-numbered entries.
                            conditionEntry.Padding += 4;
                        }

                        entries.Add(conditionEntry);
                    }
                }

                foreach (var graphStep in edge.Steps)
                {
                    var entry = graphStep.GenerateGuideEntry();
                    entry.EntryNumber = step++;
                    entries.Add(entry);
                }

                node = path[index++];
            }

            guide = new ConstructionGuide(entries.ToArray());
            _guideCache[construction] = guide;
            return guide;
        }
    }
}<|MERGE_RESOLUTION|>--- conflicted
+++ resolved
@@ -25,11 +25,7 @@
 
         private void OnGuideRequested(RequestConstructionGuide msg, EntitySessionEventArgs args)
         {
-<<<<<<< HEAD
-            if (!_prototypeManager.TryCM(msg.ConstructionId, out ConstructionPrototype? prototype))
-=======
-            if (!PrototypeManager.TryIndex(msg.ConstructionId, out ConstructionPrototype? prototype))
->>>>>>> 7ba26f45
+            if (!PrototypeManager.TryCM(msg.ConstructionId, out ConstructionPrototype? prototype))
                 return;
 
             if(GetGuide(prototype) is {} guide)
