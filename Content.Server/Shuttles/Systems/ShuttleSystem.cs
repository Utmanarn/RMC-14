--- conflicted
+++ resolved
@@ -10,11 +10,8 @@
 using Content.Shared.Throwing;
 using JetBrains.Annotations;
 using Robust.Server.GameObjects;
-<<<<<<< HEAD
-=======
 using Robust.Server.GameStates;
 using Robust.Shared.Audio;
->>>>>>> e6f55faf
 using Robust.Shared.Audio.Systems;
 using Robust.Shared.Configuration;
 using Robust.Shared.Map;
@@ -58,11 +55,7 @@
     [Dependency] private readonly ThrowingSystem _throwing = default!;
     [Dependency] private readonly ThrusterSystem _thruster = default!;
     [Dependency] private readonly UserInterfaceSystem _uiSystem = default!;
-<<<<<<< HEAD
-    [Dependency] private readonly IAdminLogManager _logger = default!;
     [Dependency] private readonly DropshipSystem _dropship = default!;
-=======
->>>>>>> e6f55faf
 
     public const float TileMassMultiplier = 0.5f;
 
