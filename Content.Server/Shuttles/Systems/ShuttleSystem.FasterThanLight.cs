using System.Diagnostics.CodeAnalysis;
using System.Linq;
using System.Numerics;
using Content.Server.Shuttles.Components;
using Content.Server.Shuttles.Events;
using Content.Server.Station.Events;
using Content.Shared._RMC14.Areas;
using Content.Shared.Body.Components;
using Content.Shared.Buckle.Components;
using Content.Shared.CCVar;
using Content.Shared.Database;
using Content.Shared.Ghost;
using Content.Shared.Maps;
using Content.Shared.Parallax;
using Content.Shared.Shuttles.Components;
using Content.Shared.Shuttles.Systems;
using Content.Shared.StatusEffect;
using Content.Shared.Timing;
using Content.Shared.Whitelist;
using JetBrains.Annotations;
using Robust.Shared.Audio;
using Robust.Shared.Audio.Components;
using Robust.Shared.Collections;
using Robust.Shared.Map;
using Robust.Shared.Map.Components;
using Robust.Shared.Physics;
using Robust.Shared.Physics.Components;
using Robust.Shared.Player;
using Robust.Shared.Utility;
using FTLMapComponent = Content.Shared.Shuttles.Components.FTLMapComponent;

namespace Content.Server.Shuttles.Systems;

public sealed partial class ShuttleSystem
{
    /*
     * This is a way to move a shuttle from one location to another, via an intermediate map for fanciness.
     */

    private readonly SoundSpecifier _startupSound = new SoundPathSpecifier("/Audio/_RMC14/Machines/Shuttle/engine_startup.ogg")
    {
        Params = AudioParams.Default.WithVolume(-5f),
    };

    private readonly SoundSpecifier _arrivalSound = new SoundPathSpecifier("/Audio/_RMC14/Machines/Shuttle/engine_landing.ogg")
    {
        Params = AudioParams.Default.WithVolume(-5f),
    };

    public float DefaultStartupTime;
    public float DefaultTravelTime;
    public float DefaultArrivalTime;
    private float FTLCooldown;
    public float FTLMassLimit;
    private TimeSpan _hyperspaceKnockdownTime = TimeSpan.FromSeconds(5);

    /// <summary>
    /// Left-side of the station we're allowed to use
    /// </summary>
    private float _index;

    /// <summary>
    /// Space between grids within hyperspace.
    /// </summary>
    private const float Buffer = 5f;

    /// <summary>
    /// How many times we try to proximity warp close to something before falling back to map-wideAABB.
    /// </summary>
    private const int FTLProximityIterations = 5;

    private readonly HashSet<EntityUid> _lookupEnts = new();
    private readonly HashSet<EntityUid> _immuneEnts = new();
    private readonly HashSet<Entity<NoFTLComponent>> _noFtls = new();

    private EntityQuery<BodyComponent> _bodyQuery;
    private EntityQuery<BuckleComponent> _buckleQuery;
    private EntityQuery<FTLSmashImmuneComponent> _immuneQuery;
    private EntityQuery<PhysicsComponent> _physicsQuery;
    private EntityQuery<StatusEffectsComponent> _statusQuery;
    private EntityQuery<TransformComponent> _xformQuery;

    private void InitializeFTL()
    {
        SubscribeLocalEvent<StationPostInitEvent>(OnStationPostInit);
        SubscribeLocalEvent<FTLComponent, ComponentShutdown>(OnFtlShutdown);

        _bodyQuery = GetEntityQuery<BodyComponent>();
        _buckleQuery = GetEntityQuery<BuckleComponent>();
        _immuneQuery = GetEntityQuery<FTLSmashImmuneComponent>();
        _physicsQuery = GetEntityQuery<PhysicsComponent>();
        _statusQuery = GetEntityQuery<StatusEffectsComponent>();
        _xformQuery = GetEntityQuery<TransformComponent>();

        _cfg.OnValueChanged(CCVars.FTLStartupTime, time => DefaultStartupTime = time, true);
        _cfg.OnValueChanged(CCVars.FTLTravelTime, time => DefaultTravelTime = time, true);
        _cfg.OnValueChanged(CCVars.FTLArrivalTime, time => DefaultArrivalTime = time, true);
        _cfg.OnValueChanged(CCVars.FTLCooldown, time => FTLCooldown = time, true);
        _cfg.OnValueChanged(CCVars.FTLMassLimit, time => FTLMassLimit = time, true);
        _cfg.OnValueChanged(CCVars.HyperspaceKnockdownTime, time => _hyperspaceKnockdownTime = TimeSpan.FromSeconds(time), true);
    }

    private void OnFtlShutdown(Entity<FTLComponent> ent, ref ComponentShutdown args)
    {
        QueueDel(ent.Comp.VisualizerEntity);
        ent.Comp.VisualizerEntity = null;
    }

    private void OnStationPostInit(ref StationPostInitEvent ev)
    {
        // Add all grid maps as ftl destinations that anyone can FTL to.
        foreach (var gridUid in ev.Station.Comp.Grids)
        {
            var gridXform = _xformQuery.GetComponent(gridUid);

            if (gridXform.MapUid == null)
            {
                continue;
            }

            TryAddFTLDestination(gridXform.MapID, true, false, false, out _);
        }
    }

    /// <summary>
    /// Ensures the FTL map exists and returns it.
    /// </summary>
    private EntityUid EnsureFTLMap()
    {
        var query = AllEntityQuery<FTLMapComponent>();

        while (query.MoveNext(out var uid, out _))
        {
            return uid;
        }

        var mapUid = _mapSystem.CreateMap(out var mapId);
        var ftlMap = AddComp<FTLMapComponent>(mapUid);

        _metadata.SetEntityName(mapUid, "FTL");
        Log.Debug($"Setup hyperspace map at {mapUid}");
        DebugTools.Assert(!_mapSystem.IsPaused(mapId));
        var parallax = EnsureComp<ParallaxComponent>(mapUid);
        parallax.Parallax = ftlMap.Parallax;

        return mapUid;
    }

    public StartEndTime GetStateTime(FTLComponent component)
    {
        var state = component.State;

        switch (state)
        {
            case FTLState.Starting:
            case FTLState.Travelling:
            case FTLState.Arriving:
            case FTLState.Cooldown:
                return component.StateTime;
            case FTLState.Available:
                return default;
            default:
                throw new NotImplementedException();
        }
    }

    /// <summary>
    /// Updates the whitelist for this FTL destination.
    /// </summary>
    /// <param name="entity"></param>
    /// <param name="whitelist"></param>
    public void SetFTLWhitelist(Entity<FTLDestinationComponent?> entity, EntityWhitelist? whitelist)
    {
        if (!Resolve(entity, ref entity.Comp))
            return;

        if (entity.Comp.Whitelist == whitelist)
            return;

        entity.Comp.Whitelist = whitelist;
        _console.RefreshShuttleConsoles();
        Dirty(entity);
    }

    /// <summary>
    /// Adds the target map as available for FTL.
    /// </summary>
    public bool TryAddFTLDestination(MapId mapId, bool enabled, [NotNullWhen(true)] out FTLDestinationComponent? component)
    {
        return TryAddFTLDestination(mapId, enabled, true, false, out component);
    }

    public bool TryAddFTLDestination(MapId mapId, bool enabled, bool requireDisk, bool beaconsOnly, [NotNullWhen(true)] out FTLDestinationComponent? component)
    {
        var mapUid = _mapSystem.GetMapOrInvalid(mapId);
        component = null;

        if (!Exists(mapUid))
            return false;

        component = EnsureComp<FTLDestinationComponent>(mapUid);

        if (component.Enabled == enabled && component.RequireCoordinateDisk == requireDisk && component.BeaconsOnly == beaconsOnly)
            return true;

        component.Enabled = enabled;
        component.RequireCoordinateDisk = requireDisk;
        component.BeaconsOnly = beaconsOnly;

        _console.RefreshShuttleConsoles();
        Dirty(mapUid, component);
        return true;
    }

    [PublicAPI]
    public void RemoveFTLDestination(EntityUid uid)
    {
        if (!RemComp<FTLDestinationComponent>(uid))
            return;

        _console.RefreshShuttleConsoles();
    }

    /// <summary>
    /// Returns true if the grid can FTL. Used to block protected shuttles like the emergency shuttle.
    /// </summary>
    public bool CanFTL(EntityUid shuttleUid, [NotNullWhen(false)] out string? reason)
    {
        // Currently in FTL already
        if (HasComp<FTLComponent>(shuttleUid))
        {
            reason = Loc.GetString("shuttle-console-in-ftl");
            return false;
        }

        if (TryComp<PhysicsComponent>(shuttleUid, out var shuttlePhysics))
        {
            // Static physics type is set when station anchor is enabled
            if (shuttlePhysics.BodyType == BodyType.Static)
            {
                reason = Loc.GetString("shuttle-console-static");
                return false;
            }

            // Too large to FTL
            if (FTLMassLimit > 0 &&  shuttlePhysics.Mass > FTLMassLimit)
            {
                reason = Loc.GetString("shuttle-console-mass");
                return false;
            }
        }

        if (HasComp<PreventPilotComponent>(shuttleUid))
        {
            reason = Loc.GetString("shuttle-console-prevent");
            return false;
        }

        var ev = new ConsoleFTLAttemptEvent(shuttleUid, false, string.Empty);
        RaiseLocalEvent(shuttleUid, ref ev, true);

        if (ev.Cancelled)
        {
            reason = ev.Reason;
            return false;
        }

        reason = null;
        return true;
    }

    /// <summary>
    /// Moves a shuttle from its current position to the target one without any checks. Goes through the hyperspace map while the timer is running.
    /// </summary>
    public void FTLToCoordinates(
        EntityUid shuttleUid,
        ShuttleComponent component,
        EntityCoordinates coordinates,
        Angle angle,
        float? startupTime = null,
        float? hyperspaceTime = null,
        string? priorityTag = null)
    {
        if (!TrySetupFTL(shuttleUid, component, out var hyperspace))
            return;

        startupTime ??= DefaultStartupTime;
        hyperspaceTime ??= DefaultTravelTime;

        hyperspace.StartupTime = startupTime.Value;
        hyperspace.TravelTime = hyperspaceTime.Value;
        hyperspace.StateTime = StartEndTime.FromStartDuration(
            _gameTiming.CurTime,
            TimeSpan.FromSeconds(hyperspace.StartupTime));
        hyperspace.TargetCoordinates = coordinates;
        hyperspace.TargetAngle = angle;
        hyperspace.PriorityTag = priorityTag;

        _console.RefreshShuttleConsoles(shuttleUid);

        var mapId = _transform.GetMapId(coordinates);
        var mapUid = _mapSystem.GetMap(mapId);
        var ev = new FTLRequestEvent(mapUid);
        RaiseLocalEvent(shuttleUid, ref ev, true);
    }

    /// <summary>
    /// Moves a shuttle from its current position to docked on the target one.
    /// If no docks are free when FTLing it will arrive in proximity
    /// </summary>
    public void FTLToDock(
        EntityUid shuttleUid,
        ShuttleComponent component,
        EntityUid target,
        float? startupTime = null,
        float? hyperspaceTime = null,
        string? priorityTag = null)
    {
        if (!TrySetupFTL(shuttleUid, component, out var hyperspace))
            return;

        startupTime ??= DefaultStartupTime;
        hyperspaceTime ??= DefaultTravelTime;

        var config = _dockSystem.GetDockingConfig(shuttleUid, target, priorityTag);
        hyperspace.StartupTime = startupTime.Value;
        hyperspace.TravelTime = hyperspaceTime.Value;
        hyperspace.StateTime = StartEndTime.FromStartDuration(
            _gameTiming.CurTime,
            TimeSpan.FromSeconds(hyperspace.StartupTime));
        hyperspace.PriorityTag = priorityTag;

        _console.RefreshShuttleConsoles(shuttleUid);

        // Valid dock for now time so just use that as the target.
        if (config != null)
        {
            hyperspace.TargetCoordinates = config.Coordinates;
            hyperspace.TargetAngle = config.Angle;
        }
        else if (TryGetFTLProximity(shuttleUid, new EntityCoordinates(target, Vector2.Zero), out var coords, out var targAngle))
        {
            hyperspace.TargetCoordinates = coords;
            hyperspace.TargetAngle = targAngle;
        }
        else
        {
            // FTL back to its own position.
            hyperspace.TargetCoordinates = Transform(shuttleUid).Coordinates;
            Log.Error($"Unable to FTL grid {ToPrettyString(shuttleUid)} to target properly?");
        }
    }

    private bool TrySetupFTL(EntityUid uid, ShuttleComponent shuttle, [NotNullWhen(true)] out FTLComponent? component)
    {
        component = null;

        if (HasComp<FTLComponent>(uid))
        {
            Log.Warning($"Tried queuing {ToPrettyString(uid)} which already has {nameof(FTLComponent)}?");
            return false;
        }

        _thruster.DisableLinearThrusters(shuttle);
        _thruster.EnableLinearThrustDirection(shuttle, DirectionFlag.North);
        _thruster.SetAngularThrust(shuttle, false);
        _dockSystem.UndockDocks(uid);

        component = AddComp<FTLComponent>(uid);
        component.State = FTLState.Starting;
        var audio = _audio.PlayPvs(_startupSound, uid);
        _audio.SetGridAudio(audio);
        component.StartupStream = audio?.Entity;

        // TODO: Play previs here for docking arrival.

        // Make sure the map is setup before we leave to avoid pop-in (e.g. parallax).
        EnsureFTLMap();
        _dropship.RaiseUpdate(uid);
        return true;
    }

    /// <summary>
    /// Transitions shuttle to FTL map.
    /// </summary>
    private void UpdateFTLStarting(Entity<FTLComponent, ShuttleComponent> entity)
    {
        var uid = entity.Owner;
        var comp = entity.Comp1;
        var xform = _xformQuery.GetComponent(entity);
        DoTheDinosaur(xform);

        comp.State = FTLState.Travelling;
        var fromMapUid = xform.MapUid;
        var fromMatrix = _transform.GetWorldMatrix(xform);
        var fromRotation = _transform.GetWorldRotation(xform);

        var grid = Comp<MapGridComponent>(uid);
        var width = grid.LocalAABB.Width;
        var ftlMap = EnsureFTLMap();
        var body = _physicsQuery.GetComponent(entity);
        var shuttleCenter = grid.LocalAABB.Center;

        // Leave audio at the old spot
        // Just so we don't clip
        if (fromMapUid != null && TryComp(comp.StartupStream, out AudioComponent? startupAudio))
        {
            var clippedAudio = _audio.PlayStatic(_startupSound, Filter.Broadcast(),
                new EntityCoordinates(fromMapUid.Value, _mapSystem.GetGridPosition(entity.Owner)), true, startupAudio.Params);

            _audio.SetPlaybackPosition(clippedAudio, entity.Comp1.StartupTime);
            if (clippedAudio != null)
                clippedAudio.Value.Component.Flags |= AudioFlags.NoOcclusion;
        }

        // Offset the start by buffer range just to avoid overlap.
        var ftlStart = new EntityCoordinates(ftlMap, new Vector2(_index + width / 2f, 0f) - shuttleCenter);

        // Store the matrix for the grid prior to movement. This means any entities we need to leave behind we can make sure their positions are updated.
        // Setting the entity to map directly may run grid traversal (at least at time of writing this).
        var oldMapUid = xform.MapUid;
        var oldGridMatrix = _transform.GetWorldMatrix(xform);
        _transform.SetCoordinates(entity.Owner, ftlStart);
        LeaveNoFTLBehind((entity.Owner, xform), oldGridMatrix, oldMapUid);

        // Reset rotation so they always face the same direction.
        xform.LocalRotation = Angle.Zero;
        _index += width + Buffer;
        comp.StateTime = StartEndTime.FromCurTime(_gameTiming, comp.TravelTime - DefaultArrivalTime);

        Enable(uid, component: body);
        _physics.SetLinearVelocity(uid, new Vector2(0f, 20f), body: body);
        _physics.SetAngularVelocity(uid, 0f, body: body);
        _physics.SetLinearDamping(uid, body, 0f);
        _physics.SetAngularDamping(uid, body, 0f);

        _dockSystem.SetDockBolts(uid, true);
        _console.RefreshShuttleConsoles(uid);

        var ev = new FTLStartedEvent(uid, comp.TargetCoordinates, fromMapUid, fromMatrix, fromRotation);
        RaiseLocalEvent(uid, ref ev, true);

        // Audio
        var wowdio = _audio.PlayPvs(comp.TravelSound, uid);
        comp.TravelStream = wowdio?.Entity;
        _audio.SetGridAudio(wowdio);
        _dropship.RaiseUpdate(uid);
    }

    /// <summary>
    /// Shuttle arriving.
    /// </summary>
    private void UpdateFTLTravelling(Entity<FTLComponent, ShuttleComponent> entity)
    {
        var shuttle = entity.Comp2;
        var comp = entity.Comp1;
        comp.StateTime = StartEndTime.FromCurTime(_gameTiming, DefaultArrivalTime);
        comp.State = FTLState.Arriving;

        if (entity.Comp1.VisualizerProto != null)
        {
            comp.VisualizerEntity = SpawnAtPosition(entity.Comp1.VisualizerProto, entity.Comp1.TargetCoordinates);
            var visuals = Comp<FtlVisualizerComponent>(comp.VisualizerEntity.Value);
            visuals.Grid = entity.Owner;
            Dirty(comp.VisualizerEntity.Value, visuals);
            _transform.SetLocalRotation(comp.VisualizerEntity.Value, entity.Comp1.TargetAngle);
            _pvs.AddGlobalOverride(comp.VisualizerEntity.Value);
        }

        _thruster.DisableLinearThrusters(shuttle);
        _thruster.EnableLinearThrustDirection(shuttle, DirectionFlag.South);

        _console.RefreshShuttleConsoles(entity.Owner);
        _dropship.RaiseUpdate(entity);
    }

    /// <summary>
    ///  Shuttle arrived.
    /// </summary>
    private void UpdateFTLArriving(Entity<FTLComponent, ShuttleComponent> entity)
    {
        var uid = entity.Owner;
        var xform = _xformQuery.GetComponent(uid);
        var body = _physicsQuery.GetComponent(uid);
        var comp = entity.Comp1;
        DoTheDinosaur(xform);
        _dockSystem.SetDockBolts(entity, false);

        _physics.SetLinearVelocity(uid, Vector2.Zero, body: body);
        _physics.SetAngularVelocity(uid, 0f, body: body);
        _physics.SetLinearDamping(uid, body, entity.Comp2.LinearDamping);
        _physics.SetAngularDamping(uid, body, entity.Comp2.AngularDamping);

        var target = entity.Comp1.TargetCoordinates;

        MapId mapId;

        QueueDel(entity.Comp1.VisualizerEntity);
        entity.Comp1.VisualizerEntity = null;

        if (!Exists(entity.Comp1.TargetCoordinates.EntityId))
        {
            // Uhh good luck
            // Pick earliest map?
            var maps = EntityQuery<MapComponent>().Select(o => o.MapId).ToList();
            var map = maps.Min(o => o.GetHashCode());

            mapId = new MapId(map);
            TryFTLProximity(uid, _mapSystem.GetMap(mapId));
        }
        // Docking FTL
        else if (HasComp<MapGridComponent>(target.EntityId) &&
                 !HasComp<MapComponent>(target.EntityId))
        {
            var config = _dockSystem.GetDockingConfigAt(uid, target.EntityId, target, entity.Comp1.TargetAngle);
            var mapCoordinates = _transform.ToMapCoordinates(target);

            // Couldn't dock somehow so just fallback to regular position FTL.
            if (config == null)
            {
                TryFTLProximity(uid, target.EntityId);
            }
            else
            {
                FTLDock((uid, xform), config);
            }

            mapId = mapCoordinates.MapId;
        }
        // Position ftl
        else
        {
            // TODO: This should now use tryftlproximity
            mapId = _transform.GetMapId(target);
            _transform.SetCoordinates(uid, xform, target, rotation: entity.Comp1.TargetAngle);
        }

        if (_physicsQuery.TryGetComponent(uid, out body))
        {
            _physics.SetLinearVelocity(uid, Vector2.Zero, body: body);
            _physics.SetAngularVelocity(uid, 0f, body: body);

            // Disable shuttle if it's on a planet; unfortunately can't do this in parent change messages due
            // to event ordering and awake body shenanigans (at least for now).
            if (HasComp<MapGridComponent>(xform.MapUid))
            {
                Disable(uid, component: body);
            }
            else
            {
                Enable(uid, component: body, shuttle: entity.Comp2);
            }
        }

        _thruster.DisableLinearThrusters(entity.Comp2);

        comp.TravelStream = _audio.Stop(comp.TravelStream);
        var audio = _audio.PlayPvs(_arrivalSound, uid);
        _audio.SetGridAudio(audio);

        if (TryComp<FTLDestinationComponent>(uid, out var dest))
        {
            dest.Enabled = true;
        }

        comp.State = FTLState.Cooldown;
        comp.StateTime = StartEndTime.FromCurTime(_gameTiming, FTLCooldown);
        _console.RefreshShuttleConsoles(uid);
        _mapManager.SetMapPaused(mapId, false);
        Smimsh(uid, xform: xform);

        var ftlEvent = new FTLCompletedEvent(uid, _mapSystem.GetMap(mapId));
        RaiseLocalEvent(uid, ref ftlEvent, true);
        _dropship.RaiseUpdate(uid);
    }

    private void UpdateFTLCooldown(Entity<FTLComponent, ShuttleComponent> entity)
    {
        RemCompDeferred<FTLComponent>(entity);
        _console.RefreshShuttleConsoles(entity);
        _dropship.RaiseUpdate(entity);
    }

    private void UpdateHyperspace()
    {
        var curTime = _gameTiming.CurTime;
        var query = EntityQueryEnumerator<FTLComponent, ShuttleComponent>();

        while (query.MoveNext(out var uid, out var comp, out var shuttle))
        {
            if (curTime < comp.StateTime.End)
                continue;

            var entity = (uid, comp, shuttle);

            switch (comp.State)
            {
                // Startup time has elapsed and in hyperspace.
                case FTLState.Starting:
                    UpdateFTLStarting(entity);
                    break;
                // Arriving, play effects
                case FTLState.Travelling:
                    UpdateFTLTravelling(entity);
                    break;
                // Arrived
                case FTLState.Arriving:
                    UpdateFTLArriving(entity);
                    break;
                case FTLState.Cooldown:
                    UpdateFTLCooldown(entity);
                    break;
                default:
                    Log.Error($"Found invalid FTL state {comp.State} for {uid}");
                    RemCompDeferred<FTLComponent>(uid);
                    break;
            }
        }
    }

    private float GetSoundRange(EntityUid uid)
    {
        if (!TryComp<MapGridComponent>(uid, out var grid))
            return 4f;

        return MathF.Max(grid.LocalAABB.Width, grid.LocalAABB.Height) + 12.5f;
    }

    /// <summary>
    /// Puts everyone unbuckled on the floor, paralyzed.
    /// </summary>
    private void DoTheDinosaur(TransformComponent xform)
    {
        // Get enumeration exceptions from people dropping things if we just paralyze as we go
        var toKnock = new ValueList<EntityUid>();
        KnockOverKids(xform, ref toKnock);
        TryComp<MapGridComponent>(xform.GridUid, out var grid);

        if (TryComp<PhysicsComponent>(xform.GridUid, out var shuttleBody))
        {
            foreach (var child in toKnock)
            {
                if (!_statusQuery.TryGetComponent(child, out var status))
                    continue;

                _stuns.TryParalyze(child, _hyperspaceKnockdownTime, true, status);

                // If the guy we knocked down is on a spaced tile, throw them too
                if (grid != null)
                    TossIfSpaced((xform.GridUid.Value, grid, shuttleBody), child);
            }
        }
    }

    private void LeaveNoFTLBehind(Entity<TransformComponent> grid, Matrix3x2 oldGridMatrix, EntityUid? oldMapUid)
    {
        if (oldMapUid == null)
            return;

        _noFtls.Clear();
        var oldGridRotation = oldGridMatrix.Rotation();
        _lookup.GetGridEntities(grid.Owner, _noFtls);

        foreach (var childUid in _noFtls)
        {
            if (!_xformQuery.TryComp(childUid, out var childXform))
                continue;

            // If we're not parented directly to the grid the matrix may be wrong.
            var relative = _physics.GetRelativePhysicsTransform(childUid.Owner, (grid.Owner, grid.Comp));

            _transform.SetCoordinates(
                childUid,
                childXform,
                new EntityCoordinates(oldMapUid.Value,
                Vector2.Transform(relative.Position, oldGridMatrix)), rotation: relative.Quaternion2D.Angle + oldGridRotation);
        }
    }

    private void KnockOverKids(TransformComponent xform, ref ValueList<EntityUid> toKnock)
    {
        // Not recursive because probably not necessary? If we need it to be that's why this method is separate.
        var childEnumerator = xform.ChildEnumerator;
        while (childEnumerator.MoveNext(out var child))
        {
            if (!_buckleQuery.TryGetComponent(child, out var buckle) || buckle.Buckled)
                continue;

            toKnock.Add(child);
        }
    }

    /// <summary>
    /// Throws people who are standing on a spaced tile, tries to throw them towards a neighbouring space tile
    /// </summary>
    private void TossIfSpaced(Entity<MapGridComponent, PhysicsComponent> shuttleEntity, EntityUid tossed)
    {
        var shuttleGrid = shuttleEntity.Comp1;
        var shuttleBody = shuttleEntity.Comp2;
        if (!_xformQuery.TryGetComponent(tossed, out var childXform))
            return;

        // only toss if its on lattice/space
        var tile = _mapSystem.GetTileRef(shuttleEntity, shuttleGrid, childXform.Coordinates);

        if (!tile.IsSpace(_tileDefManager))
            return;

        var throwDirection = childXform.LocalPosition - shuttleBody.LocalCenter;

        if (throwDirection == Vector2.Zero)
            return;

        _throwing.TryThrow(tossed, throwDirection.Normalized() * 10.0f, 50.0f);
    }

    /// <summary>
    /// Tries to dock with the target grid, otherwise falls back to proximity.
    /// This bypasses FTL travel time.
    /// </summary>
    public bool TryFTLDock(
        EntityUid shuttleUid,
        ShuttleComponent component,
        EntityUid targetUid,
        string? priorityTag = null)
    {
        return TryFTLDock(shuttleUid, component, targetUid, out _, priorityTag);
    }

    /// <summary>
    /// Tries to dock with the target grid, otherwise falls back to proximity.
    /// This bypasses FTL travel time.
    /// </summary>
    public bool TryFTLDock(
        EntityUid shuttleUid,
        ShuttleComponent component,
        EntityUid targetUid,
        [NotNullWhen(true)] out DockingConfig? config,
        string? priorityTag = null)
    {
        config = null;

        if (!_xformQuery.TryGetComponent(shuttleUid, out var shuttleXform) ||
            !_xformQuery.TryGetComponent(targetUid, out var targetXform) ||
            targetXform.MapUid == null ||
            !targetXform.MapUid.Value.IsValid())
        {
            return false;
        }

        config = _dockSystem.GetDockingConfig(shuttleUid, targetUid, priorityTag);

        if (config != null)
        {
            FTLDock((shuttleUid, shuttleXform), config);
            return true;
        }

        TryFTLProximity(shuttleUid, targetUid, shuttleXform, targetXform);
        return false;
    }

    /// <summary>
    /// Forces an FTL dock.
    /// </summary>
    public void FTLDock(Entity<TransformComponent> shuttle, DockingConfig config)
    {
        // Set position
        var mapCoordinates = _transform.ToMapCoordinates(config.Coordinates);
        var mapUid = _mapSystem.GetMap(mapCoordinates.MapId);
        _transform.SetCoordinates(shuttle.Owner, shuttle.Comp, new EntityCoordinates(mapUid, mapCoordinates.Position), rotation: config.Angle);

        // Connect everything
        foreach (var (dockAUid, dockBUid, dockA, dockB) in config.Docks)
        {
            _dockSystem.Dock((dockAUid, dockA), (dockBUid, dockB));
        }
    }

    /// <summary>
    /// Tries to get the target position to FTL near the target coordinates.
    /// If the target coordinates have a mapgrid then will try to offset the AABB.
    /// </summary>
    /// <param name="minOffset">Min offset for the final FTL.</param>
    /// <param name="maxOffset">Max offset for the final FTL from the box we spawn.</param>
    private bool TryGetFTLProximity(
        EntityUid shuttleUid,
        EntityCoordinates targetCoordinates,
        out EntityCoordinates coordinates, out Angle angle,
        float minOffset = 0f, float maxOffset = 64f,
        TransformComponent? xform = null, TransformComponent? targetXform = null)
    {
        DebugTools.Assert(minOffset < maxOffset);
        coordinates = EntityCoordinates.Invalid;
        angle = Angle.Zero;

        if (!Resolve(targetCoordinates.EntityId, ref targetXform) ||
            targetXform.MapUid == null ||
            !targetXform.MapUid.Value.IsValid() ||
            !Resolve(shuttleUid, ref xform))
        {
            return false;
        }

        // We essentially expand the Box2 of the target area until nothing else is added then we know it's valid.
        // Can't just get an AABB of every grid as we may spawn very far away.
        var nearbyGrids = new HashSet<EntityUid>();
        var shuttleAABB = Comp<MapGridComponent>(shuttleUid).LocalAABB;

        // Start with small point.
        // If our target pos is offset we mot even intersect our target's AABB so we don't include it.
        var targetLocalAABB = Box2.CenteredAround(targetCoordinates.Position, Vector2.One);

        // How much we expand the target AABB be.
        // We half it because we only need the width / height in each direction if it's placed at a particular spot.
        var expansionAmount = MathF.Max(shuttleAABB.Width / 2f, shuttleAABB.Height / 2f);

        // Expand the starter AABB so we have something to query to start with.
        var targetAABB = _transform.GetWorldMatrix(targetXform)
            .TransformBox(targetLocalAABB)
            .Enlarged(expansionAmount);

        var iteration = 0;
        var lastCount = nearbyGrids.Count;
        var mapId = targetXform.MapID;
        var grids = new List<Entity<MapGridComponent>>();

        while (iteration < FTLProximityIterations)
        {
            grids.Clear();
            // We pass in an expanded offset here so we can safely do a random offset later.
            // We don't include this in the actual targetAABB because then we would be double-expanding it.
            // Once in this loop, then again when placing the shuttle later.
            // Note that targetAABB already has expansionAmount factored in already.
            _mapManager.FindGridsIntersecting(mapId, targetAABB.Enlarged(maxOffset), ref grids);

            foreach (var grid in grids)
            {
                if (!nearbyGrids.Add(grid))
                    continue;

                // Include the other grid's AABB (expanded by ours) as well.
                targetAABB = targetAABB.Union(
                    _transform.GetWorldMatrix(grid)
                    .TransformBox(Comp<MapGridComponent>(grid).LocalAABB.Enlarged(expansionAmount)));
            }

            // Can do proximity
            if (nearbyGrids.Count == lastCount)
            {
                break;
            }

            iteration++;
            lastCount = nearbyGrids.Count;

            // Mishap moment, dense asteroid field or whatever
            if (iteration != FTLProximityIterations)
                continue;

            var query = AllEntityQuery<MapGridComponent>();
            while (query.MoveNext(out var uid, out var grid))
            {
                // Don't add anymore as it is irrelevant, but that doesn't mean we need to re-do existing work.
                if (nearbyGrids.Contains(uid))
                    continue;

                targetAABB = targetAABB.Union(
                    _transform.GetWorldMatrix(uid)
                    .TransformBox(Comp<MapGridComponent>(uid).LocalAABB.Enlarged(expansionAmount)));
            }

            break;
        }

        // Now we have a targetAABB. This has already been expanded to account for our fat ass.
        Vector2 spawnPos;

        if (TryComp<PhysicsComponent>(shuttleUid, out var shuttleBody))
        {
            _physics.SetLinearVelocity(shuttleUid, Vector2.Zero, body: shuttleBody);
            _physics.SetAngularVelocity(shuttleUid, 0f, body: shuttleBody);
        }

        // TODO: This should prefer the position's angle instead.
        // TODO: This is pretty crude for multiple landings.
        if (nearbyGrids.Count > 1 || !HasComp<MapComponent>(targetXform.GridUid))
        {
            // Pick a random angle
            var offsetAngle = _random.NextAngle();

            // Our valid spawn positions are <targetAABB width / height +  offset> away.
            var minRadius = MathF.Max(targetAABB.Width / 2f, targetAABB.Height / 2f);
            spawnPos = targetAABB.Center + offsetAngle.RotateVec(new Vector2(_random.NextFloat(minRadius + minOffset, minRadius + maxOffset), 0f));
        }
        else if (shuttleBody != null)
        {
            (spawnPos, angle) = _transform.GetWorldPositionRotation(targetXform);
        }
        else
        {
            spawnPos = _transform.GetWorldPosition(targetXform);
        }

        var offset = Vector2.Zero;

        // Offset it because transform does not correspond to AABB position.
        if (TryComp(shuttleUid, out MapGridComponent? shuttleGrid))
        {
            offset = -shuttleGrid.LocalAABB.Center;
        }

        if (!HasComp<MapComponent>(targetXform.GridUid))
        {
            angle = _random.NextAngle();
        }
        else
        {
            angle = Angle.Zero;
        }

        // Rotate our localcenter around so we spawn exactly where we "think" we should (center of grid on the dot).
        var transform = new Transform(spawnPos, angle);
        spawnPos = Robust.Shared.Physics.Transform.Mul(transform, offset);

        coordinates = new EntityCoordinates(targetXform.MapUid.Value, spawnPos - offset);
        return true;
    }

    /// <summary>
    /// Tries to arrive nearby without overlapping with other grids.
    /// </summary>
    public bool TryFTLProximity(EntityUid shuttleUid, EntityUid targetUid, TransformComponent? xform = null, TransformComponent? targetXform = null)
    {
        if (!Resolve(targetUid, ref targetXform) ||
            targetXform.MapUid == null ||
            !targetXform.MapUid.Value.IsValid() ||
            !Resolve(shuttleUid, ref xform))
        {
            return false;
        }

        if (!TryGetFTLProximity(shuttleUid, new EntityCoordinates(targetUid, Vector2.Zero), out var coords, out var angle, xform: xform, targetXform: targetXform))
            return false;

        _transform.SetCoordinates(shuttleUid, xform, coords, rotation: angle);
        return true;
    }

    /// <summary>
    /// Tries to FTL to the target coordinates; will move nearby if not possible.
    /// </summary>
    public bool TryFTLProximity(Entity<TransformComponent?> shuttle, EntityCoordinates targetCoordinates)
    {
        if (!Resolve(shuttle.Owner, ref shuttle.Comp) ||
            _transform.GetMap(targetCoordinates)?.IsValid() != true)
        {
            return false;
        }

        if (!TryGetFTLProximity(shuttle, targetCoordinates, out var coords, out var angle))
            return false;

        _transform.SetCoordinates(shuttle, shuttle.Comp, coords, rotation: angle);
        return true;
    }

    /// <summary>
    /// Flattens / deletes everything under the grid upon FTL.
    /// </summary>
    private void Smimsh(EntityUid uid, FixturesComponent? manager = null, MapGridComponent? grid = null, TransformComponent? xform = null)
    {
        if (!Resolve(uid, ref manager, ref grid, ref xform) || xform.MapUid == null)
            return;

        if (!TryComp(xform.MapUid, out BroadphaseComponent? lookup))
            return;

        // Flatten anything not parented to a grid.
        var transform = _physics.GetRelativePhysicsTransform((uid, xform), xform.MapUid.Value);
        var aabbs = new List<Box2>(manager.Fixtures.Count);
        var tileSet = new List<(Vector2i, Tile)>();

        var tiles = new HashSet<Vector2i>();
        if (TryComp(uid, out MapGridComponent? shuttleGrid))
        {
            var enumerator = _maps.GetAllTilesEnumerator(uid, shuttleGrid);
            while (enumerator.MoveNext(out var tile))
            {
                tiles.Add(tile.Value.GridIndices);
            }
        }

        foreach (var fixture in manager.Fixtures.Values)
        {
            if (!fixture.Hard)
                continue;

            var aabb = _physics.GetWorldAABB(uid, xform: xform);

            // Shift it slightly
            // Create a small border around it.
            aabb = aabb.Enlarged(-1f);
            aabbs.Add(aabb);

            // Handle clearing biome stuff as relevant.
            tileSet.Clear();
            _biomes.ReserveTiles(xform.MapUid.Value, aabb, tileSet);
            _lookupEnts.Clear();
            _immuneEnts.Clear();
            // TODO: Ideally we'd query first BEFORE moving grid but needs adjustments above.
            _lookup.GetLocalEntitiesIntersecting(xform.MapUid.Value, fixture.Shape, transform, _lookupEnts, flags: LookupFlags.Uncontained, lookup: lookup);

            foreach (var ent in _lookupEnts)
            {
                if (ent == uid || _immuneEnts.Contains(ent))
                {
                    continue;
                }

                // If it's on our grid ignore it.
                if (!_xformQuery.TryComp(ent, out var childXform) || childXform.GridUid == uid)
                {
                    continue;
                }

                if (_immuneQuery.HasComponent(ent))
                {
                    continue;
                }

                if (_bodyQuery.TryGetComponent(ent, out var mob))
                {
                    var position = _transform.GetMapCoordinates(ent);
                    var diff = position.Position - aabb.Center;
                    if (!tiles.Contains(diff.Floored()))
                        continue;

                    _logger.Add(LogType.Gib, LogImpact.Extreme, $"{ToPrettyString(ent):player} got gibbed by the shuttle" +
                                                                $" {ToPrettyString(uid)} arriving from FTL at {xform.Coordinates:coordinates}");
                    var gibs = _bobby.GibBody(ent, body: mob);
                    _immuneEnts.UnionWith(gibs);
                    continue;
                }

<<<<<<< HEAD
                if (HasComp<FTLBeaconComponent>(ent) || HasComp<AreaComponent>(ent))
                    continue;

=======
>>>>>>> 928877f0
                QueueDel(ent);
            }
        }

        var ev = new ShuttleFlattenEvent(xform.MapUid.Value, aabbs);
        RaiseLocalEvent(ref ev);
    }
}<|MERGE_RESOLUTION|>--- conflicted
+++ resolved
@@ -1043,12 +1043,9 @@
                     continue;
                 }
 
-<<<<<<< HEAD
-                if (HasComp<FTLBeaconComponent>(ent) || HasComp<AreaComponent>(ent))
+                if (HasComp<AreaComponent>(ent))
                     continue;
 
-=======
->>>>>>> 928877f0
                 QueueDel(ent);
             }
         }
