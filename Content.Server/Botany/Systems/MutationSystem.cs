--- conflicted
+++ resolved
@@ -1,13 +1,10 @@
-<<<<<<< HEAD
+using Content.Shared.Atmos;
+using Content.Shared.EntityEffects;
+using Content.Shared.Random;
 using System.Linq;
 using Content.Shared.Atmos;
 using Content.Shared.Random;
 using Content.Shared.Random.Helpers;
-=======
-using Content.Shared.Atmos;
-using Content.Shared.EntityEffects;
-using Content.Shared.Random;
->>>>>>> 928877f0
 using Robust.Shared.Prototypes;
 using Robust.Shared.Random;
 using System.Linq;
@@ -110,212 +107,6 @@
         return result;
     }
 
-<<<<<<< HEAD
-    // Mutate reference 'val' between 'min' and 'max' by pretending the value
-    // is representable by a thermometer code with 'bits' number of bits and
-    // randomly flipping some of them.
-    //
-    // 'totalbits' and 'mult' are used only to calculate the probability that
-    // one bit gets flipped.
-    private void MutateFloat(ref float val, float min, float max, int bits, int totalbits, float mult)
-    {
-        // Probability that a bit flip happens for this value's representation in thermometer code.
-        float probBitflip = mult * bits / totalbits;
-        probBitflip = Math.Clamp(probBitflip, 0, 1);
-        if (!Random(probBitflip))
-            return;
-
-        if (min == max)
-        {
-            val = min;
-            return;
-        }
-
-        // Starting number of bits that are high, between 0 and bits.
-        // In other words, it's val mapped linearly from range [min, max] to range [0, bits], and then rounded.
-        int valInt = (int)MathF.Round((val - min) / (max - min) * bits);
-        // val may be outside the range of min/max due to starting prototype values, so clamp.
-        valInt = Math.Clamp(valInt, 0, bits);
-
-        // Probability that the bit flip increases n.
-        // The higher the current value is, the lower the probability of increasing value is, and the higher the probability of decreasive it it.
-        // In other words, it tends to go to the middle.
-        float probIncrease = 1 - (float)valInt / bits;
-        int valIntMutated;
-        if (Random(probIncrease))
-        {
-            valIntMutated = valInt + 1;
-        }
-        else
-        {
-            valIntMutated = valInt - 1;
-        }
-
-        // Set value based on mutated thermometer code.
-        float valMutated = Math.Clamp((float)valIntMutated / bits * (max - min) + min, min, max);
-        val = valMutated;
-    }
-
-    private void MutateInt(ref int val, int min, int max, int bits, int totalbits, float mult)
-    {
-        // Probability that a bit flip happens for this value's representation in thermometer code.
-        float probBitflip = mult * bits / totalbits;
-        probBitflip = Math.Clamp(probBitflip, 0, 1);
-        if (!Random(probBitflip))
-            return;
-
-        if (min == max)
-        {
-            val = min;
-            return;
-        }
-
-        // Starting number of bits that are high, between 0 and bits.
-        // In other words, it's val mapped linearly from range [min, max] to range [0, bits], and then rounded.
-        int valInt = (int)MathF.Round((val - min) / (max - min) * bits);
-        // val may be outside the range of min/max due to starting prototype values, so clamp.
-        valInt = Math.Clamp(valInt, 0, bits);
-
-        // Probability that the bit flip increases n.
-        // The higher the current value is, the lower the probability of increasing value is, and the higher the probability of decreasing it.
-        // In other words, it tends to go to the middle.
-        float probIncrease = 1 - (float)valInt / bits;
-        int valMutated;
-        if (Random(probIncrease))
-        {
-            valMutated = val + 1;
-        }
-        else
-        {
-            valMutated = val - 1;
-        }
-
-        valMutated = Math.Clamp(valMutated, min, max);
-        val = valMutated;
-    }
-
-    private void MutateBool(ref bool val, bool polarity, int bits, int totalbits, float mult)
-    {
-        // Probability that a bit flip happens for this value.
-        float probSet = mult * bits / totalbits;
-        probSet = Math.Clamp(probSet, 0, 1);
-        if (!Random(probSet))
-            return;
-
-        val = polarity;
-    }
-
-    private void MutateHarvestType(ref HarvestType val, int bits, int totalbits, float mult)
-    {
-        float probModify = mult * bits / totalbits;
-        probModify = Math.Clamp(probModify, 0, 1);
-
-        if (!Random(probModify))
-            return;
-
-        if (val == HarvestType.NoRepeat)
-            val = HarvestType.Repeat;
-        else if (val == HarvestType.Repeat)
-            val = HarvestType.SelfHarvest;
-    }
-
-    private void MutateGasses(ref Dictionary<Gas, float> gasses, float min, float max, int bits, int totalbits, float mult)
-    {
-        float probModify = mult * bits / totalbits;
-        probModify = Math.Clamp(probModify, 0, 1);
-        if (!Random(probModify))
-            return;
-
-        // Add a random amount of a random gas to this gas dictionary
-        float amount = _robustRandom.NextFloat(min, max);
-        Gas gas = _robustRandom.Pick(Enum.GetValues(typeof(Gas)).Cast<Gas>().ToList());
-        if (gasses.ContainsKey(gas))
-        {
-            gasses[gas] += amount;
-        }
-        else
-        {
-            gasses.Add(gas, amount);
-        }
-    }
-
-    private void MutateChemicals(ref Dictionary<string, SeedChemQuantity> chemicals, int bits, int totalbits, float mult)
-    {
-        float probModify = mult * bits / totalbits;
-        probModify = Math.Clamp(probModify, 0, 1);
-        if (!Random(probModify))
-            return;
-
-        // Add a random amount of a random chemical to this set of chemicals
-        if (_randomChems != null)
-        {
-            var pick = _randomChems.Pick(_robustRandom);
-            string chemicalId = pick.reagent;
-            int amount = _robustRandom.Next(1, (int)pick.quantity);
-            SeedChemQuantity seedChemQuantity = new SeedChemQuantity();
-            if (chemicals.ContainsKey(chemicalId))
-            {
-                seedChemQuantity.Min = chemicals[chemicalId].Min;
-                seedChemQuantity.Max = chemicals[chemicalId].Max + amount;
-            }
-            else
-            {
-                seedChemQuantity.Min = 1;
-                seedChemQuantity.Max = 1 + amount;
-                seedChemQuantity.Inherent = false;
-            }
-            int potencyDivisor = (int)Math.Ceiling(100.0f / seedChemQuantity.Max);
-            seedChemQuantity.PotencyDivisor = potencyDivisor;
-            chemicals[chemicalId] = seedChemQuantity;
-        }
-    }
-
-    private void MutateSpecies(ref SeedData seed, int bits, int totalbits, float mult)
-    {
-        // RMC14 no mutating species in cm
-        return;
-
-        float p = mult * bits / totalbits;
-        p = Math.Clamp(p, 0, 1);
-        if (!Random(p))
-            return;
-
-        if (seed.MutationPrototypes.Count == 0)
-            return;
-
-        var targetProto = _robustRandom.Pick(seed.MutationPrototypes);
-        _prototypeManager.TryIndex(targetProto, out SeedPrototype? protoSeed);
-
-        if (protoSeed == null)
-        {
-            Log.Error($"Seed prototype could not be found: {targetProto}!");
-            return;
-        }
-
-        seed = seed.SpeciesChange(protoSeed);
-    }
-
-    private Color RandomColor(Color color, int bits, int totalbits, float mult)
-    {
-        float probModify = mult * bits / totalbits;
-        if (Random(probModify))
-        {
-            var colors = new List<Color>{
-                Color.White,
-                Color.Red,
-                Color.Yellow,
-                Color.Green,
-                Color.Blue,
-                Color.Purple,
-                Color.Pink
-            };
-            return _robustRandom.Pick(colors);
-        }
-        return color;
-    }
-
-=======
->>>>>>> 928877f0
     private void CrossChemicals(ref Dictionary<string, SeedChemQuantity> val, Dictionary<string, SeedChemQuantity> other)
     {
         // Go through chemicals from the pollen in swab
