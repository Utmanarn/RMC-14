--- conflicted
+++ resolved
@@ -291,32 +291,12 @@
                     Loc.GetString("job-greet-station-name", ("stationName", metaData.EntityName)));
             }
 
-<<<<<<< HEAD
-            if(_distressSignal?.SelectedPlanetMapName != null)
+            if (_distressSignal?.SelectedPlanetMapName != null)
             {
                 _chatManager.DispatchServerMessage(player,
                     Loc.GetString("job-greet-planet-name", ("planetName",_distressSignal.SelectedPlanetMapName)));
             }
 
-
-            // Arrivals is unable to do this during spawning as no actor is attached yet.
-            // We also want this message last.
-            if (!silent && lateJoin && _arrivals.Enabled)
-            {
-                var arrival = _arrivals.NextShuttleArrival();
-                if (arrival == null)
-                {
-                    _chatManager.DispatchServerMessage(player, Loc.GetString("latejoin-arrivals-direction"));
-                }
-                else
-                {
-                    _chatManager.DispatchServerMessage(player,
-                        Loc.GetString("latejoin-arrivals-direction-time", ("time", $"{arrival:mm\\:ss}")));
-                }
-            }
-
-=======
->>>>>>> 928877f0
             // We raise this event directed to the mob, but also broadcast it so game rules can do something now.
             PlayersJoinedRoundNormally++;
             var aev = new PlayerSpawnCompleteEvent(mob,
