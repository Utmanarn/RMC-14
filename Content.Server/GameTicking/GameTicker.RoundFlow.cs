--- conflicted
+++ resolved
@@ -535,12 +535,6 @@
             {
                 _playerGameStatuses[session.UserId] = LobbyEnabled ? PlayerGameStatus.NotReadyToPlay : PlayerGameStatus.ReadyToPlay;
             }
-<<<<<<< HEAD
-
-            // Put a bangin' donk on it.
-            _audio.PlayGlobal(_audio.GetSound(new SoundCollectionSpecifier("CMRoundEnd")), Filter.Broadcast(), true);
-=======
->>>>>>> 2852483b
         }
 
         public bool DelayStart(TimeSpan time)
