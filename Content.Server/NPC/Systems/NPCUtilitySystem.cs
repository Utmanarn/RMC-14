--- conflicted
+++ resolved
@@ -62,12 +62,9 @@
     [Dependency] private readonly ExamineSystemShared _examine = default!;
     [Dependency] private readonly EntityWhitelistSystem _whitelistSystem = default!;
     [Dependency] private readonly MobThresholdSystem _thresholdSystem = default!;
-<<<<<<< HEAD
+    [Dependency] private readonly TurretTargetSettingsSystem _turretTargetSettings = default!;
     [Dependency] private readonly RMCInteractionSystem _rmcInteraction = default!;
     [Dependency] private readonly StandingStateSystem _standing = default!;
-=======
-    [Dependency] private readonly TurretTargetSettingsSystem _turretTargetSettings = default!;
->>>>>>> e4864ac4
 
     private EntityQuery<PuddleComponent> _puddleQuery;
     private EntityQuery<TransformComponent> _xformQuery;
@@ -373,7 +370,14 @@
                         return 1f;
                     return 0f;
                 }
-<<<<<<< HEAD
+            case TurretTargetingCon:
+                {
+                    if (!TryComp<TurretTargetSettingsComponent>(owner, out var turretTargetSettings) ||
+                        _turretTargetSettings.EntityIsTargetForTurret((owner, turretTargetSettings), targetUid))
+                        return 1f;
+
+                    return 0f;
+                }
             case TargetIsNotDeadCon:
             {
                 return !_mobState.IsDead(targetUid) ? 1f : 0f;
@@ -422,16 +426,6 @@
             {
                 return TryComp<EggMorpherComponent>(targetUid, out var eggmorpher) && eggmorpher.CurParasites < eggmorpher.MaxParasites ? 1f : 0f;
             }
-=======
-            case TurretTargetingCon:
-                {
-                    if (!TryComp<TurretTargetSettingsComponent>(owner, out var turretTargetSettings) ||
-                        _turretTargetSettings.EntityIsTargetForTurret((owner, turretTargetSettings), targetUid))
-                        return 1f;
-
-                    return 0f;
-                }
->>>>>>> e4864ac4
             default:
                 throw new NotImplementedException();
         }
