<<<<<<< HEAD
using System.Linq;
using Content.Server._RMC14.NPC;
using Content.Server.Chemistry.Containers.EntitySystems;
=======
using Content.Server.Atmos.Components;
>>>>>>> 928877f0
using Content.Server.Fluids.EntitySystems;
using Content.Server.NPC.Queries;
using Content.Server.NPC.Queries.Considerations;
using Content.Server.NPC.Queries.Curves;
using Content.Server.NPC.Queries.Queries;
using Content.Server.Nutrition.Components;
using Content.Server.Nutrition.EntitySystems;
using Content.Server.Storage.Components;
<<<<<<< HEAD
using Content.Shared._RMC14.Interaction;
using Content.Shared._RMC14.Xenonids;
using Content.Shared._RMC14.Xenonids.Construction.ResinHole;
using Content.Shared._RMC14.Xenonids.Egg;
using Content.Shared._RMC14.Xenonids.Parasite;
=======
using Content.Shared.Chemistry.EntitySystems;
>>>>>>> 928877f0
using Content.Shared.Damage;
using Content.Shared.Examine;
using Content.Shared.Fluids.Components;
using Content.Shared.Hands.Components;
using Content.Shared.Inventory;
using Content.Shared.Mobs;
using Content.Shared.Mobs.Systems;
using Content.Shared.NPC.Systems;
using Content.Shared.Nutrition.Components;
using Content.Shared.Nutrition.EntitySystems;
using Content.Shared.Standing;
using Content.Shared.Tools.Systems;
using Content.Shared.Weapons.Melee;
using Content.Shared.Weapons.Ranged.Components;
using Content.Shared.Weapons.Ranged.Events;
using Content.Shared.Whitelist;
using Microsoft.Extensions.ObjectPool;
using Robust.Server.Containers;
using Robust.Shared.Prototypes;
using Robust.Shared.Utility;

namespace Content.Server.NPC.Systems;

/// <summary>
/// Handles utility queries for NPCs.
/// </summary>
public sealed class NPCUtilitySystem : EntitySystem
{
    [Dependency] private readonly IPrototypeManager _proto = default!;
    [Dependency] private readonly ContainerSystem _container = default!;
    [Dependency] private readonly DrinkSystem _drink = default!;
    [Dependency] private readonly EntityLookupSystem _lookup = default!;
    [Dependency] private readonly FoodSystem _food = default!;
    [Dependency] private readonly InventorySystem _inventory = default!;
    [Dependency] private readonly MobStateSystem _mobState = default!;
    [Dependency] private readonly NpcFactionSystem _npcFaction = default!;
    [Dependency] private readonly OpenableSystem _openable = default!;
    [Dependency] private readonly PuddleSystem _puddle = default!;
    [Dependency] private readonly SharedTransformSystem _transform = default!;
    [Dependency] private readonly SharedSolutionContainerSystem _solutions = default!;
    [Dependency] private readonly WeldableSystem _weldable = default!;
    [Dependency] private readonly ExamineSystemShared _examine = default!;
    [Dependency] private readonly EntityWhitelistSystem _whitelistSystem = default!;
    [Dependency] private readonly MobThresholdSystem _thresholdSystem = default!;
    [Dependency] private readonly RMCInteractionSystem _rmcInteraction = default!;
    [Dependency] private readonly StandingStateSystem _standing = default!;

    private EntityQuery<PuddleComponent> _puddleQuery;
    private EntityQuery<TransformComponent> _xformQuery;

    private ObjectPool<HashSet<EntityUid>> _entPool =
        new DefaultObjectPool<HashSet<EntityUid>>(new SetPolicy<EntityUid>(), 256);

    // Temporary caches.
    private List<EntityUid> _entityList = new();
    private HashSet<Entity<IComponent>> _entitySet = new();
    private List<EntityPrototype.ComponentRegistryEntry> _compTypes = new();

    public override void Initialize()
    {
        base.Initialize();
        _puddleQuery = GetEntityQuery<PuddleComponent>();
        _xformQuery = GetEntityQuery<TransformComponent>();
    }

    /// <summary>
    /// Runs the UtilityQueryPrototype and returns the best-matching entities.
    /// </summary>
    /// <param name="bestOnly">Should we only return the entity with the best score.</param>
    public UtilityResult GetEntities(
        NPCBlackboard blackboard,
        string proto,
        bool bestOnly = true)
    {
        // TODO: PickHostilesop or whatever needs to juse be UtilityQueryOperator

        var weh = _proto.Index<UtilityQueryPrototype>(proto);
        var ents = _entPool.Get();

        foreach (var query in weh.Query)
        {
            switch (query)
            {
                case UtilityQueryFilter filter:
                    Filter(blackboard, ents, filter);
                    break;
                default:
                    Add(blackboard, ents, query);
                    break;
            }
        }

        if (ents.Count == 0)
        {
            _entPool.Return(ents);
            return UtilityResult.Empty;
        }

        var results = new Dictionary<EntityUid, float>();
        var highestScore = 0f;

        foreach (var ent in ents)
        {
            if (results.Count > weh.Limit)
                break;

            var score = 1f;

            foreach (var con in weh.Considerations)
            {
                var conScore = GetScore(blackboard, ent, con);
                var curve = con.Curve;
                var curveScore = GetScore(curve, conScore);

                var adjusted = GetAdjustedScore(curveScore, weh.Considerations.Count);
                score *= adjusted;

                // If the score is too low OR we only care about best entity then early out.
                // Due to the adjusted score only being able to decrease it can never exceed the highest from here.
                if (score <= 0f || bestOnly && score <= highestScore)
                {
                    break;
                }
            }

            if (score <= 0f)
                continue;

            highestScore = MathF.Max(score, highestScore);
            results.Add(ent, score);
        }

        var result = new UtilityResult(results);
        blackboard.Remove<EntityUid>(NPCBlackboard.UtilityTarget);
        _entPool.Return(ents);
        return result;
    }

    private float GetScore(IUtilityCurve curve, float conScore)
    {
        switch (curve)
        {
            case BoolCurve:
                return conScore > 0f ? 1f : 0f;
            case InverseBoolCurve:
                return conScore.Equals(0f) ? 1f : 0f;
            case PresetCurve presetCurve:
                return GetScore(_proto.Index<UtilityCurvePresetPrototype>(presetCurve.Preset).Curve, conScore);
            case QuadraticCurve quadraticCurve:
                return Math.Clamp(quadraticCurve.Slope * MathF.Pow(conScore - quadraticCurve.XOffset, quadraticCurve.Exponent) + quadraticCurve.YOffset, 0f, 1f);
            default:
                throw new NotImplementedException();
        }
    }

    private float GetScore(NPCBlackboard blackboard, EntityUid targetUid, UtilityConsideration consideration)
    {
        var owner = blackboard.GetValue<EntityUid>(NPCBlackboard.Owner);
        switch (consideration)
        {
            case FoodValueCon:
            {
                if (!TryComp<FoodComponent>(targetUid, out var food))
                    return 0f;

                // mice can't eat unpeeled bananas, need monkey's help
                if (_openable.IsClosed(targetUid))
                    return 0f;

                if (!_food.IsDigestibleBy(owner, targetUid, food))
                    return 0f;

                var avoidBadFood = !HasComp<IgnoreBadFoodComponent>(owner);

                // only eat when hungry or if it will eat anything
                if (TryComp<HungerComponent>(owner, out var hunger) && hunger.CurrentThreshold > HungerThreshold.Okay && avoidBadFood)
                    return 0f;

                // no mouse don't eat the uranium-235
                if (avoidBadFood && HasComp<BadFoodComponent>(targetUid))
                    return 0f;

                return 1f;
            }
            case DrinkValueCon:
            {
                if (!TryComp<DrinkComponent>(targetUid, out var drink))
                    return 0f;

                // can't drink closed drinks
                if (_openable.IsClosed(targetUid))
                    return 0f;

                // only drink when thirsty
                if (TryComp<ThirstComponent>(owner, out var thirst) && thirst.CurrentThirstThreshold > ThirstThreshold.Okay)
                    return 0f;

                // no janicow don't drink the blood puddle
                if (HasComp<BadDrinkComponent>(targetUid))
                    return 0f;

                // needs to have something that will satiate thirst, mice wont try to drink 100% pure mutagen.
                var hydration = _drink.TotalHydration(targetUid, drink);
                if (hydration <= 1.0f)
                    return 0f;

                return 1f;
            }
            case OrderedTargetCon:
            {
                if (!blackboard.TryGetValue<EntityUid>(NPCBlackboard.CurrentOrderedTarget, out var orderedTarget, EntityManager))
                    return 0f;

                if (targetUid != orderedTarget)
                    return 0f;

                return 1f;
            }
            case TargetAccessibleCon:
            {
                if (_container.TryGetContainingContainer(targetUid, out var container))
                {
                    if (TryComp<EntityStorageComponent>(container.Owner, out var storageComponent))
                    {
                        if (storageComponent is { Open: false } && _weldable.IsWelded(container.Owner))
                        {
                            return 0.0f;
                        }
                    }
                    else
                    {
                        // If we're in a container (e.g. held or whatever) then we probably can't get it. Only exception
                        // Is a locker / crate
                        // TODO: Some mobs can break it so consider that.
                        return 0.0f;
                    }
                }

                // TODO: Pathfind there, though probably do it in a separate con.
                return 1f;
            }
            case TargetAmmoMatchesCon:
            {
                if (!blackboard.TryGetValue(NPCBlackboard.ActiveHand, out Hand? activeHand, EntityManager) ||
                    !TryComp<BallisticAmmoProviderComponent>(activeHand.HeldEntity, out var heldGun))
                {
                    return 0f;
                }

                if (_whitelistSystem.IsWhitelistFailOrNull(heldGun.Whitelist, targetUid))
                {
                    return 0f;
                }

                return 1f;
            }
            case TargetDistanceCon:
            {
                var radius = blackboard.GetValueOrDefault<float>(blackboard.GetVisionRadiusKey(EntityManager), EntityManager);

                if (!TryComp(targetUid, out TransformComponent? targetXform) ||
                    !TryComp(owner, out TransformComponent? xform))
                {
                    return 0f;
                }

                if (!targetXform.Coordinates.TryDistance(EntityManager, _transform, xform.Coordinates,
                        out var distance))
                {
                    return 0f;
                }

                return Math.Clamp(distance / radius, 0f, 1f);
            }
            case TargetAmmoCon:
            {
                if (!HasComp<GunComponent>(targetUid))
                    return 0f;

                var ev = new GetAmmoCountEvent();
                RaiseLocalEvent(targetUid, ref ev);

                if (ev.Count == 0)
                    return 0f;

                // Wat
                if (ev.Capacity == 0)
                    return 1f;

                return (float) ev.Count / ev.Capacity;
            }
            case TargetHealthCon con:
            {
                if (!TryComp(targetUid, out DamageableComponent? damage))
                    return 0f;
                if (con.TargetState != MobState.Invalid && _thresholdSystem.TryGetPercentageForState(targetUid, con.TargetState, damage.TotalDamage, out var percentage))
                    return Math.Clamp((float)(1 - percentage), 0f, 1f);
                if (_thresholdSystem.TryGetIncapPercentage(targetUid, damage.TotalDamage, out var incapPercentage))
                    return Math.Clamp((float)(1 - incapPercentage), 0f, 1f);
                return 0f;
            }
            case TargetInLOSCon:
            {
                var radius = blackboard.GetValueOrDefault<float>(blackboard.GetVisionRadiusKey(EntityManager), EntityManager);

                return _examine.InRangeUnOccluded(owner, targetUid, radius + 0.5f, null) ? 1f : 0f;
            }
            case TargetInLOSOrCurrentCon:
            {
                var radius = blackboard.GetValueOrDefault<float>(blackboard.GetVisionRadiusKey(EntityManager), EntityManager);
                const float bufferRange = 0.5f;

                if (blackboard.TryGetValue<EntityUid>("Target", out var currentTarget, EntityManager) &&
                    currentTarget == targetUid &&
                    TryComp(owner, out TransformComponent? xform) &&
                    TryComp(targetUid, out TransformComponent? targetXform) &&
                    xform.Coordinates.TryDistance(EntityManager, _transform, targetXform.Coordinates, out var distance) &&
                    distance <= radius + bufferRange)
                {
                    return 1f;
                }

                return _examine.InRangeUnOccluded(owner, targetUid, radius + bufferRange, null) ? 1f : 0f;
            }
            case TargetIsAliveCon:
            {
                return _mobState.IsAlive(targetUid) ? 1f : 0f;
            }
            case TargetIsCritCon:
            {
                return _mobState.IsCritical(targetUid) ? 1f : 0f;
            }
            case TargetIsDeadCon:
            {
                return _mobState.IsDead(targetUid) ? 1f : 0f;
            }
            case TargetMeleeCon:
            {
                if (TryComp<MeleeWeaponComponent>(targetUid, out var melee))
                {
                    return melee.Damage.GetTotal().Float() * melee.AttackRate / 100f;
                }

                return 0f;
            }
<<<<<<< HEAD
            case TargetIsNotDeadCon:
            {
                return !_mobState.IsDead(targetUid) ? 1f : 0f;
            }
            case TargetXenoCon:
            {
                return HasComp<XenoComponent>(targetUid) ? 1f : 0f;
            }
            case CanFaceCon:
            {
                var ownerCoords = _transform.GetMapCoordinates(owner);
                var targetCoords = _transform.GetMapCoordinates(targetUid);
                if (ownerCoords.MapId != targetCoords.MapId)
                    return 0f;

                var vector = targetCoords.Position - ownerCoords.Position;
                var angle = Angle.FromWorldVec(vector);
                if (!_rmcInteraction.CanFaceMaxRotation(owner,angle))
                    return 0f;

                return 1f;
            }
            case TargetInfectableCon:
            {
                return HasComp<InfectableComponent>(targetUid) && !HasComp<VictimInfectedComponent>(targetUid) ? 1f : 0f;
            }
            case TargetOpenEggCon:
            {
                return TryComp<XenoEggComponent>(targetUid, out var egg) && egg.State == XenoEggState.Opened ? 1f : 0f;
            }
            case TargetIsEmptyResinTrapCon:
                {
                    return TryComp<XenoResinHoleComponent>(targetUid, out var trap) && trap.TrapPrototype == null ? 1f : 0f;
                }
            case TargetIsDownCon:
            {
                return _standing.IsDown(targetUid) ? 1f : 0f;
            }
            case TargetIsStandingCon:
            {
                return _standing.IsDown(targetUid) ? 0f : 1f;
            }
=======
            case TargetOnFireCon:
                {
                    if (TryComp(targetUid, out FlammableComponent? fire) && fire.OnFire)
                        return 1f;
                    return 0f;
                }
>>>>>>> 928877f0
            default:
                throw new NotImplementedException();
        }
    }

    private float GetAdjustedScore(float score, int considerations)
    {
        /*
        * Now using the geometric mean
        * for n scores you take the n-th root of the scores multiplied
        * e.g. a, b, c scores you take Math.Pow(a * b * c, 1/3)
        * To get the ACTUAL geometric mean at any one stage you'd need to divide by the running consideration count
        * however, the downside to this is it will fluctuate up and down over time.
        * For our purposes if we go below the minimum threshold we want to cut it off, thus we take a
        * "running geometric mean" which can only ever go down (and by the final value will equal the actual geometric mean).
        */

        var adjusted = MathF.Pow(score, 1 / (float) considerations);
        return Math.Clamp(adjusted, 0f, 1f);
    }

    private void Add(NPCBlackboard blackboard, HashSet<EntityUid> entities, UtilityQuery query)
    {
        var owner = blackboard.GetValue<EntityUid>(NPCBlackboard.Owner);
        var vision = blackboard.GetValueOrDefault<float>(blackboard.GetVisionRadiusKey(EntityManager), EntityManager);

        switch (query)
        {
            case ComponentQuery compQuery:
            {
                if (compQuery.Components.Count == 0)
                    return;

                var mapPos = _transform.GetMapCoordinates(owner, xform: _xformQuery.GetComponent(owner));
                _compTypes.Clear();
                var i = -1;
                EntityPrototype.ComponentRegistryEntry compZero = default!;

                foreach (var compType in compQuery.Components.Values)
                {
                    i++;

                    if (i == 0)
                    {
                        compZero = compType;
                        continue;
                    }

                    _compTypes.Add(compType);
                }

                _entitySet.Clear();
                _lookup.GetEntitiesInRange(compZero.Component.GetType(), mapPos, vision, _entitySet);

                foreach (var comp in _entitySet)
                {
                    var ent = comp.Owner;

                    if (ent == owner)
                        continue;

                    var othersFound = true;

                    foreach (var compOther in _compTypes)
                    {
                        if (!HasComp(ent, compOther.Component.GetType()))
                        {
                            othersFound = false;
                            break;
                        }
                    }

                    if (!othersFound)
                        continue;

                    entities.Add(ent);
                }

                break;
            }
            case InventoryQuery:
            {
                if (!_inventory.TryGetContainerSlotEnumerator(owner, out var enumerator))
                    break;

                while (enumerator.MoveNext(out var slot))
                {
                    foreach (var child in slot.ContainedEntities)
                    {
                        RecursiveAdd(child, entities);
                    }
                }

                break;
            }
            case NearbyHostilesQuery:
            {
                foreach (var ent in _npcFaction.GetNearbyHostiles(owner, vision))
                {
                    entities.Add(ent);
                }
                break;
            }
            default:
                throw new NotImplementedException();
        }
    }

    private void RecursiveAdd(EntityUid uid, HashSet<EntityUid> entities)
    {
        // TODO: Probably need a recursive struct enumerator on engine.
        var xform = _xformQuery.GetComponent(uid);
        var enumerator = xform.ChildEnumerator;
        entities.Add(uid);

        while (enumerator.MoveNext(out var child))
        {
            RecursiveAdd(child, entities);
        }
    }

    private void Filter(NPCBlackboard blackboard, HashSet<EntityUid> entities, UtilityQueryFilter filter)
    {
        switch (filter)
        {
            case ComponentFilter compFilter:
            {
                _entityList.Clear();

                foreach (var ent in entities)
                {
                    foreach (var comp in compFilter.Components)
                    {
                        if (HasComp(ent, comp.Value.Component.GetType()))
                            continue;

                        _entityList.Add(ent);
                        break;
                    }
                }

                foreach (var ent in _entityList)
                {
                    entities.Remove(ent);
                }

                break;
            }
            case RemoveAnchoredFilter:
            {
                _entityList.Clear();

                foreach (var ent in entities)
                {
                    if (!TryComp(ent, out TransformComponent? xform))
                        continue;

                    if (xform.Anchored)
                        _entityList.Add(ent);
                }

                foreach (var ent in _entityList)
                {
                    entities.Remove(ent);
                }

                break;
            }
            case PuddleFilter:
            {
                _entityList.Clear();

                foreach (var ent in entities)
                {
                    if (!_puddleQuery.TryGetComponent(ent, out var puddleComp) ||
                        !_solutions.TryGetSolution(ent, puddleComp.SolutionName, out _, out var sol) ||
                        _puddle.CanFullyEvaporate(sol))
                    {
                        _entityList.Add(ent);
                    }
                }

                foreach (var ent in _entityList)
                {
                    entities.Remove(ent);
                }

                break;
            }
            default:
                throw new NotImplementedException();
        }
    }
}

public readonly record struct UtilityResult(Dictionary<EntityUid, float> Entities)
{
    public static readonly UtilityResult Empty = new(new Dictionary<EntityUid, float>());

    public readonly Dictionary<EntityUid, float> Entities = Entities;

    /// <summary>
    /// Returns the entity with the highest score.
    /// </summary>
    public EntityUid GetHighest()
    {
        if (Entities.Count == 0)
            return EntityUid.Invalid;

        return Entities.MaxBy(x => x.Value).Key;
    }

    /// <summary>
    /// Returns the entity with the lowest score. This does not consider entities with a 0 (invalid) score.
    /// </summary>
    public EntityUid GetLowest()
    {
        if (Entities.Count == 0)
            return EntityUid.Invalid;

        return Entities.MinBy(x => x.Value).Key;
    }
}<|MERGE_RESOLUTION|>--- conflicted
+++ resolved
@@ -1,10 +1,7 @@
-<<<<<<< HEAD
+using Content.Server.Atmos.Components;
 using System.Linq;
 using Content.Server._RMC14.NPC;
 using Content.Server.Chemistry.Containers.EntitySystems;
-=======
-using Content.Server.Atmos.Components;
->>>>>>> 928877f0
 using Content.Server.Fluids.EntitySystems;
 using Content.Server.NPC.Queries;
 using Content.Server.NPC.Queries.Considerations;
@@ -13,15 +10,12 @@
 using Content.Server.Nutrition.Components;
 using Content.Server.Nutrition.EntitySystems;
 using Content.Server.Storage.Components;
-<<<<<<< HEAD
+using Content.Shared.Chemistry.EntitySystems;
 using Content.Shared._RMC14.Interaction;
 using Content.Shared._RMC14.Xenonids;
 using Content.Shared._RMC14.Xenonids.Construction.ResinHole;
 using Content.Shared._RMC14.Xenonids.Egg;
 using Content.Shared._RMC14.Xenonids.Parasite;
-=======
-using Content.Shared.Chemistry.EntitySystems;
->>>>>>> 928877f0
 using Content.Shared.Damage;
 using Content.Shared.Examine;
 using Content.Shared.Fluids.Components;
@@ -367,7 +361,12 @@
 
                 return 0f;
             }
-<<<<<<< HEAD
+            case TargetOnFireCon:
+                {
+                    if (TryComp(targetUid, out FlammableComponent? fire) && fire.OnFire)
+                        return 1f;
+                    return 0f;
+                }
             case TargetIsNotDeadCon:
             {
                 return !_mobState.IsDead(targetUid) ? 1f : 0f;
@@ -410,14 +409,6 @@
             {
                 return _standing.IsDown(targetUid) ? 0f : 1f;
             }
-=======
-            case TargetOnFireCon:
-                {
-                    if (TryComp(targetUid, out FlammableComponent? fire) && fire.OnFire)
-                        return 1f;
-                    return 0f;
-                }
->>>>>>> 928877f0
             default:
                 throw new NotImplementedException();
         }
