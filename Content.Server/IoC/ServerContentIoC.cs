--- conflicted
+++ resolved
@@ -70,16 +70,13 @@
             IoCManager.Register<ServerApi>();
             IoCManager.Register<JobWhitelistManager>();
             IoCManager.Register<PlayerRateLimitManager>();
-<<<<<<< HEAD
+            IoCManager.Register<MappingManager>();
 
             // RMC14
             IoCManager.Register<MappingManager>();
             IoCManager.Register<LinkAccountManager>();
             IoCManager.Register<RMCPlayTimeManager>();
             IoCManager.Register<RMCDiscordManager>();
-=======
-            IoCManager.Register<MappingManager>();
->>>>>>> ed7ae5c6
         }
     }
 }