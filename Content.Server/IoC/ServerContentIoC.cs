using Content.Server._CM14.Mapping;
using Content.Server.Administration;
using Content.Server.Administration.Logs;
using Content.Server.Administration.Managers;
using Content.Server.Administration.Notes;
using Content.Server.Afk;
using Content.Server.Chat.Managers;
using Content.Server.Connection;
using Content.Server.Database;
using Content.Server.Discord;
using Content.Server.EUI;
using Content.Server.GhostKick;
using Content.Server.Info;
using Content.Server.Maps;
using Content.Server.MoMMI;
using Content.Server.NodeContainer.NodeGroups;
using Content.Server.Players.PlayTimeTracking;
using Content.Server.Preferences.Managers;
using Content.Server.ServerInfo;
using Content.Server.ServerUpdates;
using Content.Server.Voting.Managers;
using Content.Server.Worldgen.Tools;
using Content.Shared.Administration.Logs;
using Content.Shared.Administration.Managers;
using Content.Shared.Kitchen;

namespace Content.Server.IoC
{
    internal static class ServerContentIoC
    {
        public static void Register()
        {
            IoCManager.Register<IChatManager, ChatManager>();
            IoCManager.Register<IChatSanitizationManager, ChatSanitizationManager>();
            IoCManager.Register<IMoMMILink, MoMMILink>();
            IoCManager.Register<IServerPreferencesManager, ServerPreferencesManager>();
            IoCManager.Register<IServerDbManager, ServerDbManager>();
            IoCManager.Register<RecipeManager, RecipeManager>();
            IoCManager.Register<INodeGroupFactory, NodeGroupFactory>();
            IoCManager.Register<IConnectionManager, ConnectionManager>();
            IoCManager.Register<ServerUpdateManager>();
            IoCManager.Register<IAdminManager, AdminManager>();
            IoCManager.Register<ISharedAdminManager, AdminManager>();
            IoCManager.Register<EuiManager, EuiManager>();
            IoCManager.Register<IVoteManager, VoteManager>();
            IoCManager.Register<IPlayerLocator, PlayerLocator>();
            IoCManager.Register<IAfkManager, AfkManager>();
            IoCManager.Register<IGameMapManager, GameMapManager>();
            IoCManager.Register<RulesManager, RulesManager>();
            IoCManager.Register<IBanManager, BanManager>();
            IoCManager.Register<ContentNetworkResourceManager>();
            IoCManager.Register<IAdminNotesManager, AdminNotesManager>();
            IoCManager.Register<GhostKickManager>();
            IoCManager.Register<ISharedAdminLogManager, AdminLogManager>();
            IoCManager.Register<IAdminLogManager, AdminLogManager>();
            IoCManager.Register<PlayTimeTrackingManager>();
            IoCManager.Register<UserDbDataManager>();
            IoCManager.Register<ServerInfoManager>();
            IoCManager.Register<PoissonDiskSampler>();
            IoCManager.Register<DiscordWebhook>();
            IoCManager.Register<ServerDbEntryManager>();
<<<<<<< HEAD

            // CM14
            IoCManager.Register<MappingManager>();
=======
            IoCManager.Register<ServerApi>();
>>>>>>> a7fad5d4
        }
    }
}<|MERGE_RESOLUTION|>--- conflicted
+++ resolved
@@ -1,4 +1,3 @@
-using Content.Server._CM14.Mapping;
 using Content.Server.Administration;
 using Content.Server.Administration.Logs;
 using Content.Server.Administration.Managers;
@@ -59,13 +58,10 @@
             IoCManager.Register<PoissonDiskSampler>();
             IoCManager.Register<DiscordWebhook>();
             IoCManager.Register<ServerDbEntryManager>();
-<<<<<<< HEAD
+            IoCManager.Register<ServerApi>();
 
             // CM14
             IoCManager.Register<MappingManager>();
-=======
-            IoCManager.Register<ServerApi>();
->>>>>>> a7fad5d4
         }
     }
 }