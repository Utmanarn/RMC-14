using Content.Server._RMC14.Commendations;
using Content.Server._RMC14.Discord;
using Content.Server._RMC14.LinkAccount;
using Content.Server._RMC14.Mentor;
using Content.Server._RMC14.PlayTimeTracking;
using Content.Server.Administration;
using Content.Server.Administration.Logs;
using Content.Server.Administration.Managers;
using Content.Server.Administration.Notes;
using Content.Server.Afk;
using Content.Server.Chat.Managers;
using Content.Server.Connection;
using Content.Server.Database;
using Content.Server.Discord;
using Content.Server.Discord.WebhookMessages;
using Content.Server.EUI;
using Content.Server.GhostKick;
using Content.Server.Info;
using Content.Server.Mapping;
using Content.Server.Maps;
using Content.Server.MoMMI;
using Content.Server.NodeContainer.NodeGroups;
using Content.Server.Players.JobWhitelist;
using Content.Server.Players.PlayTimeTracking;
using Content.Server.Players.RateLimiting;
using Content.Server.Preferences.Managers;
using Content.Server.ServerInfo;
using Content.Server.ServerUpdates;
using Content.Server.Voting.Managers;
using Content.Server.Worldgen.Tools;
using Content.Shared.Administration.Logs;
using Content.Shared.Administration.Managers;
using Content.Shared.Chat;
using Content.Shared.Kitchen;
using Content.Shared.Players.PlayTimeTracking;
using Content.Shared.Players.RateLimiting;

namespace Content.Server.IoC
{
    internal static class ServerContentIoC
    {
        public static void Register()
        {
            IoCManager.Register<IChatManager, ChatManager>();
            IoCManager.Register<ISharedChatManager, ChatManager>();
            IoCManager.Register<IChatSanitizationManager, ChatSanitizationManager>();
            IoCManager.Register<IMoMMILink, MoMMILink>();
            IoCManager.Register<IServerPreferencesManager, ServerPreferencesManager>();
            IoCManager.Register<IServerDbManager, ServerDbManager>();
            IoCManager.Register<RecipeManager, RecipeManager>();
            IoCManager.Register<INodeGroupFactory, NodeGroupFactory>();
            IoCManager.Register<IConnectionManager, ConnectionManager>();
            IoCManager.Register<ServerUpdateManager>();
            IoCManager.Register<IAdminManager, AdminManager>();
            IoCManager.Register<ISharedAdminManager, AdminManager>();
            IoCManager.Register<EuiManager, EuiManager>();
            IoCManager.Register<IVoteManager, VoteManager>();
            IoCManager.Register<IPlayerLocator, PlayerLocator>();
            IoCManager.Register<IAfkManager, AfkManager>();
            IoCManager.Register<IGameMapManager, GameMapManager>();
            IoCManager.Register<RulesManager, RulesManager>();
            IoCManager.Register<IBanManager, BanManager>();
            IoCManager.Register<ContentNetworkResourceManager>();
            IoCManager.Register<IAdminNotesManager, AdminNotesManager>();
            IoCManager.Register<GhostKickManager>();
            IoCManager.Register<ISharedAdminLogManager, AdminLogManager>();
            IoCManager.Register<IAdminLogManager, AdminLogManager>();
            IoCManager.Register<PlayTimeTrackingManager>();
            IoCManager.Register<UserDbDataManager>();
            IoCManager.Register<ServerInfoManager>();
            IoCManager.Register<PoissonDiskSampler>();
            IoCManager.Register<DiscordWebhook>();
            IoCManager.Register<VoteWebhooks>();
            IoCManager.Register<ServerDbEntryManager>();
            IoCManager.Register<ISharedPlaytimeManager, PlayTimeTrackingManager>();
            IoCManager.Register<ServerApi>();
            IoCManager.Register<JobWhitelistManager>();
            IoCManager.Register<PlayerRateLimitManager>();
            IoCManager.Register<SharedPlayerRateLimitManager, PlayerRateLimitManager>();
            IoCManager.Register<MappingManager>();
<<<<<<< HEAD

            // RMC14
            IoCManager.Register<LinkAccountManager>();
            IoCManager.Register<RMCPlayTimeManager>();
            IoCManager.Register<RMCDiscordManager>();
            IoCManager.Register<MentorManager>();
            IoCManager.Register<CommendationManager>();
=======
            IoCManager.Register<IWatchlistWebhookManager, WatchlistWebhookManager>();
            IoCManager.Register<ConnectionManager>();
>>>>>>> 671ab10b
        }
    }
}<|MERGE_RESOLUTION|>--- conflicted
+++ resolved
@@ -78,7 +78,8 @@
             IoCManager.Register<PlayerRateLimitManager>();
             IoCManager.Register<SharedPlayerRateLimitManager, PlayerRateLimitManager>();
             IoCManager.Register<MappingManager>();
-<<<<<<< HEAD
+            IoCManager.Register<IWatchlistWebhookManager, WatchlistWebhookManager>();
+            IoCManager.Register<ConnectionManager>();
 
             // RMC14
             IoCManager.Register<LinkAccountManager>();
@@ -86,10 +87,6 @@
             IoCManager.Register<RMCDiscordManager>();
             IoCManager.Register<MentorManager>();
             IoCManager.Register<CommendationManager>();
-=======
-            IoCManager.Register<IWatchlistWebhookManager, WatchlistWebhookManager>();
-            IoCManager.Register<ConnectionManager>();
->>>>>>> 671ab10b
         }
     }
 }