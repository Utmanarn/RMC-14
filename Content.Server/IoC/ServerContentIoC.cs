--- conflicted
+++ resolved
@@ -80,7 +80,8 @@
             IoCManager.Register<MappingManager>();
             IoCManager.Register<IWatchlistWebhookManager, WatchlistWebhookManager>();
             IoCManager.Register<ConnectionManager>();
-<<<<<<< HEAD
+            IoCManager.Register<MultiServerKickManager>();
+            IoCManager.Register<CVarControlManager>();
 
             // RMC14
             IoCManager.Register<LinkAccountManager>();
@@ -88,10 +89,6 @@
             IoCManager.Register<RMCDiscordManager>();
             IoCManager.Register<MentorManager>();
             IoCManager.Register<CommendationManager>();
-=======
-            IoCManager.Register<MultiServerKickManager>();
-            IoCManager.Register<CVarControlManager>();
->>>>>>> e4864ac4
         }
     }
 }