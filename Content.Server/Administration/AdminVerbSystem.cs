using System.Collections.Generic;
using System.Threading;
using Content.Server.Administration.Commands;
using Content.Server.Administration.Managers;
using Content.Server.Administration.UI;
using Content.Server.Chemistry.Components.SolutionManager;
using Content.Server.Chemistry.EntitySystems;
using Content.Server.Configurable;
using Content.Server.Disposal.Tube.Components;
using Content.Server.EUI;
using Content.Server.Explosion.EntitySystems;
using Content.Server.Ghost.Roles;
using Content.Server.Inventory.Components;
using Content.Server.Mind.Commands;
using Content.Server.Mind.Components;
using Content.Server.Players;
using Content.Shared.Administration;
using Content.Shared.Body.Components;
using Content.Shared.Database;
using Content.Shared.GameTicking;
using Content.Shared.Interaction.Helpers;
using Content.Shared.Popups;
using Content.Shared.Verbs;
using Robust.Server.Console;
using Robust.Server.GameObjects;
using Robust.Server.Player;
using Robust.Shared.GameObjects;
using Robust.Shared.IoC;
using Robust.Shared.Localization;
using Robust.Shared.Timing;
using Timer = Robust.Shared.Timing.Timer;

namespace Content.Server.Administration
{
    /// <summary>
    ///     System to provide various global admin/debug verbs
    /// </summary>
    public class AdminVerbSystem : EntitySystem
    {
        [Dependency] private readonly IConGroupController _groupController = default!;
        [Dependency] private readonly IAdminManager _adminManager = default!;
        [Dependency] private readonly IGameTiming _gameTiming = default!;
        [Dependency] private readonly EuiManager _euiManager = default!;
        [Dependency] private readonly ExplosionSystem _explosions = default!;
        [Dependency] private readonly GhostRoleSystem _ghostRoleSystem = default!;

        private readonly Dictionary<IPlayerSession, EditSolutionsEui> _openSolutionUis = new();

        public override void Initialize()
        {
            SubscribeLocalEvent<GetOtherVerbsEvent>(AddDebugVerbs);
            SubscribeLocalEvent<RoundRestartCleanupEvent>(Reset);
            SubscribeLocalEvent<SolutionContainerManagerComponent, SolutionChangedEvent>(OnSolutionChanged);
        }

        private void AddDebugVerbs(GetOtherVerbsEvent args)
        {
            if (!EntityManager.TryGetComponent<ActorComponent?>(args.User, out var actor))
                return;

            var player = actor.PlayerSession;

            // Delete verb
            if (_groupController.CanCommand(player, "deleteentity"))
            {
                Verb verb = new();
                verb.Text = Loc.GetString("delete-verb-get-data-text");
                verb.Category = VerbCategory.Debug;
                verb.IconTexture = "/Textures/Interface/VerbIcons/delete_transparent.svg.192dpi.png";
                verb.Act = () => EntityManager.DeleteEntity(args.Target);
                verb.Impact = LogImpact.Medium;
                args.Verbs.Add(verb);
            }

            // Rejuvenate verb
            if (_groupController.CanCommand(player, "rejuvenate"))
            {
                Verb verb = new();
                verb.Text = Loc.GetString("rejuvenate-verb-get-data-text");
                verb.Category = VerbCategory.Debug;
                verb.IconTexture = "/Textures/Interface/VerbIcons/rejuvenate.svg.192dpi.png";
                verb.Act = () => RejuvenateCommand.PerformRejuvenate(args.Target);
                verb.Impact = LogImpact.Medium;
                args.Verbs.Add(verb);
            }

            // Control mob verb
            if (_groupController.CanCommand(player, "controlmob") &&
                args.User != args.Target &&
                EntityManager.HasComponent<MindComponent>(args.User) &&
                EntityManager.TryGetComponent<MindComponent?>(args.Target, out var targetMind))
            {
                Verb verb = new();
                verb.Text = Loc.GetString("control-mob-verb-get-data-text");
                verb.Category = VerbCategory.Debug;
                // TODO VERB ICON control mob icon
                verb.Act = () =>
                {
                    player.ContentData()?.Mind?.TransferTo(args.Target, ghostCheckOverride: true);
                };
                verb.Impact = LogImpact.High;
                args.Verbs.Add(verb);
            }

            // Make Sentient verb
            if (_groupController.CanCommand(player, "makesentient") &&
                args.User != args.Target &&
                !EntityManager.HasComponent<MindComponent>(args.Target))
            {
                Verb verb = new();
                verb.Text = Loc.GetString("make-sentient-verb-get-data-text");
                verb.Category = VerbCategory.Debug;
                verb.IconTexture = "/Textures/Interface/VerbIcons/sentient.svg.192dpi.png";
                verb.Act = () => MakeSentientCommand.MakeSentient(args.Target, EntityManager);
                verb.Impact = LogImpact.Medium;
                args.Verbs.Add(verb);
            }

            // Atillery
            if (_adminManager.HasAdminFlag(player, AdminFlags.Fun))
            {
                Verb verb = new();
                verb.Text = Loc.GetString("explode-verb-get-data-text");
                verb.Category = VerbCategory.Debug;
                verb.Act = () =>
                {
<<<<<<< HEAD
                    var coords = EntityManager.GetComponent<TransformComponent>(args.Target).Coordinates;
                    Timer.Spawn(_gameTiming.TickPeriod, () => _explosions.SpawnExplosion(coords, 0, 1, 2, 1), CancellationToken.None);
                    if (EntityManager.TryGetComponent(args.Target, out SharedBodyComponent? body))
=======
                    var coords = args.Target.Transform.Coordinates;
                    Timer.Spawn(_gameTiming.TickPeriod, () => _explosions.SpawnExplosion(coords, 0, 1, 2, 1, args.TargetUid), CancellationToken.None);
                    if (args.Target.TryGetComponent(out SharedBodyComponent? body))
>>>>>>> bd8acc5b
                    {
                        body.Gib();
                    }
                };
                verb.Impact = LogImpact.Extreme; // if you're just outright killing a person, I guess that deserves to be extreme?
                args.Verbs.Add(verb);
            }

            // Set clothing verb
            if (_groupController.CanCommand(player, "setoutfit") &&
                EntityManager.HasComponent<InventoryComponent>(args.Target))
            {
                Verb verb = new();
                verb.Text = Loc.GetString("set-outfit-verb-get-data-text");
                verb.Category = VerbCategory.Debug;
                verb.IconTexture = "/Textures/Interface/VerbIcons/outfit.svg.192dpi.png";
                verb.Act = () => _euiManager.OpenEui(new SetOutfitEui(args.Target), player);
                verb.Impact = LogImpact.Medium;
                args.Verbs.Add(verb);
            }

            // In range unoccluded verb
            if (_groupController.CanCommand(player, "inrangeunoccluded"))
            {
                Verb verb = new();
                verb.Text = Loc.GetString("in-range-unoccluded-verb-get-data-text");
                verb.Category = VerbCategory.Debug;
                verb.IconTexture = "/Textures/Interface/VerbIcons/information.svg.192dpi.png";
                verb.Act = () =>
                {
                    var message = args.User.InRangeUnOccluded(args.Target)
                    ? Loc.GetString("in-range-unoccluded-verb-on-activate-not-occluded")
                    : Loc.GetString("in-range-unoccluded-verb-on-activate-occluded");
                    args.Target.PopupMessage(args.User, message);
                };
                args.Verbs.Add(verb);
            }

            // Get Disposal tube direction verb
            if (_groupController.CanCommand(player, "tubeconnections") &&
                EntityManager.TryGetComponent<IDisposalTubeComponent?>(args.Target, out var tube))
            {
                Verb verb = new();
                verb.Text = Loc.GetString("tube-direction-verb-get-data-text");
                verb.Category = VerbCategory.Debug;
                verb.IconTexture = "/Textures/Interface/VerbIcons/information.svg.192dpi.png";
                verb.Act = () => tube.PopupDirections(args.User);
                args.Verbs.Add(verb);
            }

            // Make ghost role verb
            if (_groupController.CanCommand(player, "makeghostrole") &&
                !(EntityManager.GetComponentOrNull<MindComponent>(args.Target)?.HasMind ?? false))
            {
                Verb verb = new();
                verb.Text = Loc.GetString("make-ghost-role-verb-get-data-text");
                verb.Category = VerbCategory.Debug;
                // TODO VERB ICON add ghost icon
                // Where is the national park service icon for haunted forests?
                verb.Act = () => _ghostRoleSystem.OpenMakeGhostRoleEui(player, args.Target);
                verb.Impact = LogImpact.Medium;
                args.Verbs.Add(verb);
            }

            // Configuration verb. Is this even used for anything!?
            if (_groupController.CanAdminMenu(player) &&
                EntityManager.TryGetComponent<ConfigurationComponent?>(args.Target, out var config))
            {
                Verb verb = new();
                verb.Text = Loc.GetString("configure-verb-get-data-text");
                verb.IconTexture = "/Textures/Interface/VerbIcons/settings.svg.192dpi.png";
                verb.Category = VerbCategory.Debug;
                verb.Act = () => config.OpenUserInterface(actor);
                args.Verbs.Add(verb);
            }

            // Add verb to open Solution Editor
            if (_groupController.CanCommand(player, "addreagent") &&
                EntityManager.HasComponent<SolutionContainerManagerComponent>(args.Target))
            {
                Verb verb = new();
                verb.Text = Loc.GetString("edit-solutions-verb-get-data-text");
                verb.Category = VerbCategory.Debug;
                verb.IconTexture = "/Textures/Interface/VerbIcons/spill.svg.192dpi.png";
                verb.Act = () => OpenEditSolutionsEui(player, args.Target);
                verb.Impact = LogImpact.Medium; // maybe high depending on WHAT reagents they add...
                args.Verbs.Add(verb);
            }
        }

        #region SolutionsEui
        private void OnSolutionChanged(EntityUid uid, SolutionContainerManagerComponent component, SolutionChangedEvent args)
        {
            foreach (var eui in _openSolutionUis.Values)
            {
                if (eui.Target == uid)
                    eui.StateDirty();
            }
        }

        public void OpenEditSolutionsEui(IPlayerSession session, EntityUid uid)
        {
            if (session.AttachedEntity == null)
                return;

            if (_openSolutionUis.ContainsKey(session))
                _openSolutionUis[session].Close();

            var eui = _openSolutionUis[session] = new EditSolutionsEui(uid);
            _euiManager.OpenEui(eui, session);
            eui.StateDirty();
        }

        public void OnEditSolutionsEuiClosed(IPlayerSession session)
        {
            _openSolutionUis.Remove(session, out var eui);
        }

        private void Reset(RoundRestartCleanupEvent ev)
        {
            _openSolutionUis.Clear();
        }
        #endregion
    }
}<|MERGE_RESOLUTION|>--- conflicted
+++ resolved
@@ -124,15 +124,9 @@
                 verb.Category = VerbCategory.Debug;
                 verb.Act = () =>
                 {
-<<<<<<< HEAD
                     var coords = EntityManager.GetComponent<TransformComponent>(args.Target).Coordinates;
-                    Timer.Spawn(_gameTiming.TickPeriod, () => _explosions.SpawnExplosion(coords, 0, 1, 2, 1), CancellationToken.None);
+                    Timer.Spawn(_gameTiming.TickPeriod, () => _explosions.SpawnExplosion(coords, 0, 1, 2, 1, args.Target), CancellationToken.None);
                     if (EntityManager.TryGetComponent(args.Target, out SharedBodyComponent? body))
-=======
-                    var coords = args.Target.Transform.Coordinates;
-                    Timer.Spawn(_gameTiming.TickPeriod, () => _explosions.SpawnExplosion(coords, 0, 1, 2, 1, args.TargetUid), CancellationToken.None);
-                    if (args.Target.TryGetComponent(out SharedBodyComponent? body))
->>>>>>> bd8acc5b
                     {
                         body.Gib();
                     }
